--- conflicted
+++ resolved
@@ -876,12 +876,8 @@
             f's=$(sky spot queue); printf "$s"; echo; echo; printf "$s" | grep {name}-1 | head -n1 | grep CANCELLED',
             'sleep 200',
             f's=$(sky spot queue); printf "$s"; echo; echo; printf "$s" | grep {name}-2 | head -n1 | grep "RUNNING\|SUCCEEDED"',
-<<<<<<< HEAD
-            # # Test autostop. This assumes no regular spot jobs are running.
-=======
             # Test autostop. This assumes no regular spot jobs are running.
             # This will not work if there are other spot jobs running.
->>>>>>> 95abfd0b
             # cancel_command,
             # 'sleep 720',  # Sleep for a bit more than the default 10m.
             # 'sky status --refresh | grep sky-spot-controller- | grep STOPPED',
@@ -944,9 +940,6 @@
     run_one_test(test)
 
 
-<<<<<<< HEAD
-def test_spot_recovery_multi_node(instance_type_restriction: str):
-=======
 def test_spot_recovery_default_resources():
     """Test managed spot recovery for default resources."""
     name = _get_cluster_name()
@@ -963,8 +956,7 @@
     run_one_test(test)
 
 
-def test_spot_recovery_multi_node():
->>>>>>> 95abfd0b
+def test_spot_recovery_multi_node(instance_type_restriction: str):
     """Test managed spot recovery."""
     name = _get_cluster_name()
     region = 'us-west-2'
