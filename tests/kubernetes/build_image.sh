--- conflicted
+++ resolved
@@ -9,12 +9,9 @@
 # -g: Build the GPU image
 
 TAG=us-central1-docker.pkg.dev/skypilot-375900/skypilotk8s/skypilot
-<<<<<<< HEAD
 
 push=false
 gpu=false
-=======
->>>>>>> 469a62d9
 
 # Parse command line arguments
 while getopts ":pg" opt; do
@@ -34,26 +31,21 @@
   esac
 done
 
-<<<<<<< HEAD
-# Shift off the options
-shift $((OPTIND-1))
-
-# Add -gpu to the tag if the GPU image is being built
-if [[ $gpu == "true" ]]; then
-=======
 # Add -gpu to the tag if the GPU image is being built
 if [[ $gpu ]]; then
->>>>>>> 469a62d9
   TAG=$TAG-gpu:latest
 else
   TAG=$TAG:latest
 fi
 
+# Shift off the options
+shift $((OPTIND-1))
+
+
 # Navigate to the root of the project (inferred from git)
 cd "$(git rev-parse --show-toplevel)"
 
 # If push is used, build the image for both amd64 and arm64
-<<<<<<< HEAD
 if [[ $push == "true" ]]; then
   # If gpu is used, build the GPU image
   if [[ $gpu == "true" ]]; then
@@ -63,18 +55,6 @@
     echo "Building and pushing CPU image for amd64 and arm64: $TAG"
     docker buildx build --push --platform linux/arm64,linux/amd64 -t $TAG -f Dockerfile_k8s ./sky
   fi
-=======
-if [[ $push ]]; then
-  # If gpu is used, build the GPU image
-  if [[ $gpu ]]; then
-    echo "Building and pushing GPU image for amd64"
-    docker buildx build --push --platform linux/amd64 -t $TAG -f Dockerfile_k8s_gpu ./sky
-  fi
-  # Else, build the CPU image
-  else
-    echo "Building and pushing CPU image for amd64 and arm64"
-    docker buildx build --push --platform linux/arm64,linux/amd64 -t $TAG -f Dockerfile_k8s ./sky
->>>>>>> 469a62d9
 fi
 
 # Load the right image depending on the architecture of the host machine (Apple Silicon or Intel)
