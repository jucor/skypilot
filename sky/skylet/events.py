"""skylet events"""
import math
import os
import psutil
import re
import subprocess
import time
import traceback
import yaml

from sky import sky_logging
from sky.backends import backend_utils, cloud_vm_ray_backend
from sky.skylet import autostop_lib, job_lib

# Seconds of sleep between the processing of skylet events.
EVENT_CHECKING_INTERVAL_SECONDS = 20
logger = sky_logging.init_logger(__name__)


class SkyletEvent:
    """Skylet event.

    The event is triggered every EVENT_INTERVAL_SECONDS seconds.

    Usage: override the EVENT_INTERVAL_SECONDS and _run method in subclass.
    """
    # Run this event every this many seconds.
    EVENT_INTERVAL_SECONDS = -1

    def __init__(self):
        self._event_interval = int(
            math.ceil(self.EVENT_INTERVAL_SECONDS /
                      EVENT_CHECKING_INTERVAL_SECONDS))
        self._n = 0

    def run(self):
        self._n = (self._n + 1) % self._event_interval
        if self._n % self._event_interval == 0:
            logger.debug(f'{self.__class__.__name__} triggered')
            try:
                self._run()
            except Exception as e:  # pylint: disable=broad-except
                # Keep the skylet running even if an event fails.
                logger.error(f'{self.__class__.__name__} error: {e}')
                logger.error(traceback.format_exc())

    def _run(self):
        raise NotImplementedError


class JobUpdateEvent(SkyletEvent):
    """Skylet event for updating job status."""
    EVENT_INTERVAL_SECONDS = 20

<<<<<<< HEAD
    def __init__(self):
        super().__init__()
        self.ray_yaml_path = os.path.abspath(
            os.path.expanduser(backend_utils.SKY_RAY_YAML_REMOTE_PATH))

    def _run(self):
        with open(self.ray_yaml_path, 'r') as f:
            config = yaml.safe_load(f)
            cluster_name = config['cluster_name']
        job_lib.update_status(cluster_name)
=======
    # Only update status of the jobs after this many seconds of job submission,
    # to avoid race condition with `ray job` to make sure it job has been
    # correctly updated.
    # TODO(zhwu): This number should be tuned based on heuristics.
    _SUBMITTED_GAP_SECONDS = 2

    def _run(self):
        job_lib.update_status(submitted_gap_sec=self._SUBMITTED_GAP_SECONDS)
>>>>>>> 449e78d1


class AutostopEvent(SkyletEvent):
    """Skylet event for autostop."""
    EVENT_INTERVAL_SECONDS = 60

    _NUM_WORKER_PATTERN = re.compile(r'((?:min|max))_workers: (\d+)')
    _UPSCALING_PATTERN = re.compile(r'upscaling_speed: (\d+)')
    _CATCH_NODES = re.compile(r'cache_stopped_nodes: (.*)')

    def __init__(self):
        super().__init__()
        self.last_active_time = time.time()
        self.ray_yaml_path = os.path.abspath(
            os.path.expanduser(backend_utils.SKY_RAY_YAML_REMOTE_PATH))

    def _run(self):
        autostop_config = autostop_lib.get_autostop_config()

        if (autostop_config.autostop_idle_minutes < 0 or
                autostop_config.boot_time != psutil.boot_time()):
            self.last_active_time = time.time()
            logger.debug('autostop_config not set. Skipped.')
            return

        if job_lib.is_cluster_idle():
            idle_minutes = (time.time() - self.last_active_time) // 60
            logger.debug(
                f'Idle minutes: {idle_minutes}, '
                f'AutoStop config: {autostop_config.autostop_idle_minutes}')
        else:
            self.last_active_time = time.time()
            idle_minutes = -1
            logger.debug(
                'Not idle. Reset idle minutes.'
                f'AutoStop config: {autostop_config.autostop_idle_minutes}')
        if idle_minutes >= autostop_config.autostop_idle_minutes:
            logger.info(
                f'{idle_minutes} idle minutes reached; threshold: '
                f'{autostop_config.autostop_idle_minutes} minutes. Stopping.')
            self._stop_cluster(autostop_config)

    def _stop_cluster(self, autostop_config):
        if (autostop_config.backend ==
                cloud_vm_ray_backend.CloudVmRayBackend.NAME):
            self._replace_yaml_for_stopping(self.ray_yaml_path)
            # `ray up` is required to reset the upscaling speed and min/max
            # workers. Otherwise, `ray down --workers-only` will continuously
            # scale down and up.
            subprocess.run(
                ['ray', 'up', '-y', '--restart-only', self.ray_yaml_path],
                check=True)
            # Stop the workers first to avoid orphan workers.
            subprocess.run(
                ['ray', 'down', '-y', '--workers-only', self.ray_yaml_path],
                check=True)
            subprocess.run(['ray', 'down', '-y', self.ray_yaml_path],
                           check=True)
        else:
            raise NotImplementedError

    def _replace_yaml_for_stopping(self, yaml_path: str):
        with open(yaml_path, 'r') as f:
            yaml_str = f.read()
        # Update the number of workers to 0.
        yaml_str = self._NUM_WORKER_PATTERN.sub(r'\g<1>_workers: 0', yaml_str)
        yaml_str = self._UPSCALING_PATTERN.sub(r'upscaling_speed: 0', yaml_str)
        yaml_str = self._CATCH_NODES.sub(r'cache_stopped_nodes: true', yaml_str)
        config = yaml.safe_load(yaml_str)
        # Set the private key with the existed key on the remote instance.
        config['auth']['ssh_private_key'] = '~/ray_bootstrap_key.pem'
        # Empty the file_mounts.
        config['file_mounts'] = dict()
        backend_utils.dump_yaml(yaml_path, config)
        logger.debug('Replaced worker num and upscaling speed to 0.')<|MERGE_RESOLUTION|>--- conflicted
+++ resolved
@@ -52,7 +52,12 @@
     """Skylet event for updating job status."""
     EVENT_INTERVAL_SECONDS = 20
 
-<<<<<<< HEAD
+    # Only update status of the jobs after this many seconds of job submission,
+    # to avoid race condition with `ray job` to make sure it job has been
+    # correctly updated.
+    # TODO(zhwu): This number should be tuned based on heuristics.
+    _SUBMITTED_GAP_SECONDS = 2
+
     def __init__(self):
         super().__init__()
         self.ray_yaml_path = os.path.abspath(
@@ -62,17 +67,8 @@
         with open(self.ray_yaml_path, 'r') as f:
             config = yaml.safe_load(f)
             cluster_name = config['cluster_name']
-        job_lib.update_status(cluster_name)
-=======
-    # Only update status of the jobs after this many seconds of job submission,
-    # to avoid race condition with `ray job` to make sure it job has been
-    # correctly updated.
-    # TODO(zhwu): This number should be tuned based on heuristics.
-    _SUBMITTED_GAP_SECONDS = 2
-
-    def _run(self):
-        job_lib.update_status(submitted_gap_sec=self._SUBMITTED_GAP_SECONDS)
->>>>>>> 449e78d1
+        job_lib.update_status(cluster_name,
+                              submitted_gap_sec=self._SUBMITTED_GAP_SECONDS)
 
 
 class AutostopEvent(SkyletEvent):
