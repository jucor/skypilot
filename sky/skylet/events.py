"""skylet events"""
import math
import os
import re
import subprocess
import sys
import time
import traceback

import psutil
import yaml

from sky import clouds
from sky import sky_logging
from sky.backends import cloud_vm_ray_backend
from sky.clouds import cloud_registry
from sky.serve import serve_utils
from sky.skylet import autostop_lib
from sky.skylet import job_lib
from sky.spot import spot_utils
from sky.utils import common_utils
from sky.utils import remote_cluster_yaml_utils
from sky.utils import ux_utils

# Seconds of sleep between the processing of skylet events.
EVENT_CHECKING_INTERVAL_SECONDS = 20
logger = sky_logging.init_logger(__name__)


class SkyletEvent:
    """Skylet event.

    The event is triggered every EVENT_INTERVAL_SECONDS seconds.

    Usage: override the EVENT_INTERVAL_SECONDS and _run method in subclass.
    """
    # Run this event every this many seconds.
    EVENT_INTERVAL_SECONDS = -1

    def __init__(self):
        self._event_interval = int(
            math.ceil(self.EVENT_INTERVAL_SECONDS /
                      EVENT_CHECKING_INTERVAL_SECONDS))
        self._n = 0

    def run(self):
        self._n = (self._n + 1) % self._event_interval
        if self._n % self._event_interval == 0:
            logger.debug(f'{self.__class__.__name__} triggered')
            try:
                self._run()
            except Exception as e:  # pylint: disable=broad-except
                # Keep the skylet running even if an event fails.
                logger.error(f'{self.__class__.__name__} error: {e}')
                with ux_utils.enable_traceback():
                    logger.error(traceback.format_exc())

    def _run(self):
        raise NotImplementedError


class JobSchedulerEvent(SkyletEvent):
    """Skylet event for scheduling jobs"""
    EVENT_INTERVAL_SECONDS = 300

    def _run(self):
        job_lib.scheduler.schedule_step()


class SpotJobUpdateEvent(SkyletEvent):
    """Skylet event for updating spot job status."""
    EVENT_INTERVAL_SECONDS = 300

    def _run(self):
        spot_utils.update_spot_job_status()


class ServiceUpdateEvent(SkyletEvent):
    """Skylet event for updating sky serve service status.

    This is needed to handle the case that controller process is somehow
    terminated and the service status is not updated.
    """
    EVENT_INTERVAL_SECONDS = 300

    def _run(self):
        serve_utils.update_service_status()


class AutostopEvent(SkyletEvent):
    """Skylet event for autostop.

    Idleness timer gets set to 0 whenever:
      - A first autostop setting is set. By "first", either there's never any
        autostop setting set, or the last autostop setting is a cancel (idle
        minutes < 0); or
      - This event wakes up and job_lib.is_cluster_idle() returns False; or
      - The cluster has restarted; or
      - A job is submitted (handled in the backend; not here).
    """
    EVENT_INTERVAL_SECONDS = 60

    _UPSCALING_PATTERN = re.compile(r'upscaling_speed: (\d+)')
    _CATCH_NODES = re.compile(r'cache_stopped_nodes: (.*)')

    def __init__(self):
        super().__init__()
        autostop_lib.set_last_active_time_to_now()
        self._ray_yaml_path = (
            remote_cluster_yaml_utils.get_cluster_yaml_absolute_path())

    def _run(self):
        autostop_config = autostop_lib.get_autostop_config()

        if (autostop_config.autostop_idle_minutes < 0 or
                autostop_config.boot_time != psutil.boot_time()):
            autostop_lib.set_last_active_time_to_now()
            logger.debug('autostop_config not set. Skipped.')
            return

        if job_lib.is_cluster_idle():
            idle_minutes = (time.time() -
                            autostop_lib.get_last_active_time()) // 60
            logger.debug(
                f'Idle minutes: {idle_minutes}, '
                f'AutoStop config: {autostop_config.autostop_idle_minutes}')
        else:
            autostop_lib.set_last_active_time_to_now()
            idle_minutes = -1
            logger.debug(
                'Not idle. Reset idle minutes.'
                f'AutoStop config: {autostop_config.autostop_idle_minutes}')
        if idle_minutes >= autostop_config.autostop_idle_minutes:
            logger.info(
                f'{idle_minutes} idle minutes reached; threshold: '
                f'{autostop_config.autostop_idle_minutes} minutes. Stopping.')
            self._stop_cluster(autostop_config)

    def _stop_cluster(self, autostop_config):
        if (autostop_config.backend ==
                cloud_vm_ray_backend.CloudVmRayBackend.NAME):
            autostop_lib.set_autostopping_started()

            config = remote_cluster_yaml_utils.load_cluster_yaml()
            provider_name = remote_cluster_yaml_utils.get_provider_name(config)

<<<<<<< HEAD
            provider_module = config['provider']['module']
            # Examples:
            #   'sky.skylet.providers.aws.AWSNodeProviderV2' -> 'aws'
            #   'sky.provision.aws' -> 'aws'
            provider_search = re.search(r'(?:providers|provision)\.(\w+)\.?',
                                        provider_module)
            assert provider_search is not None, config
            provider_name = provider_search.group(1).lower()
            if (cloud_registry.CLOUD_REGISTRY.from_str(
                    provider_name).PROVISIONER_VERSION >= clouds.
                    ProvisionerVersion.RAY_PROVISIONER_SKYPILOT_TERMINATOR):
=======
            if provider_name in ('aws', 'gcp'):
>>>>>>> a1b0bd30
                logger.info('Using new provisioner to stop the cluster.')
                self._stop_cluster_with_new_provisioner(autostop_config, config,
                                                        provider_name)
                return
            logger.info('Not using new provisioner to stop the cluster. '
                        f'Cloud of this cluster: {provider_name}')

            is_cluster_multinode = config['max_workers'] > 0

            # Even for !is_cluster_multinode, we want to call this to replace
            # cache_stopped_nodes.
            self._replace_yaml_for_stopping(self._ray_yaml_path,
                                            autostop_config.down)

            # Use environment variables to disable the ray usage collection (to
            # avoid overheads and potential issues with the usage) as sdk does
            # not take the argument for disabling the usage collection.
            #
            # Also clear any cloud-specific credentials set as env vars (e.g.,
            # AWS's two env vars). Reason: for single-node AWS SSO clusters, we
            # have seen a weird bug where user image's /etc/profile.d may
            # contain the two AWS env vars, and so they take effect in the
            # bootstrap phase of each of these 3 'ray' commands, throwing a
            # RuntimeError when some private VPC is not found (since the VPC
            # only exists in the assumed role, not in the custome principal set
            # by the env vars).  See #1880 for details.
            env = dict(os.environ, RAY_USAGE_STATS_ENABLED='0')
            env.pop('AWS_ACCESS_KEY_ID', None)
            env.pop('AWS_SECRET_ACCESS_KEY', None)

            # We do "initial ray up + ray down --workers-only" only for
            # multinode clusters as they are not needed for single-node.
            if is_cluster_multinode:
                # `ray up` is required to reset the upscaling speed and min/max
                # workers. Otherwise, `ray down --workers-only` will
                # continuously scale down and up.
                logger.info('Running ray up.')
                script = (cloud_vm_ray_backend.
                          write_ray_up_script_with_patched_launch_hash_fn(
                              self._ray_yaml_path,
                              ray_up_kwargs={'restart_only': True}))
                # Passing env inherited from os.environ is technically not
                # needed, because we call `python <script>` rather than `ray
                # <cmd>`. We just need the {RAY_USAGE_STATS_ENABLED: 0} part.
                subprocess.run([sys.executable, script], check=True, env=env)

                logger.info('Running ray down.')
                # Stop the workers first to avoid orphan workers.
                subprocess.run(
                    [
                        'ray', 'down', '-y', '--workers-only',
                        self._ray_yaml_path
                    ],
                    check=True,
                    # We pass env inherited from os.environ due to calling `ray
                    # <cmd>`.
                    env=env)

            logger.info('Running final ray down.')
            subprocess.run(
                ['ray', 'down', '-y', self._ray_yaml_path],
                check=True,
                # We pass env inherited from os.environ due to calling `ray
                # <cmd>`.
                env=env)
        else:
            raise NotImplementedError

    def _stop_cluster_with_new_provisioner(self, autostop_config,
                                           cluster_config, provider_name):
        # pylint: disable=import-outside-toplevel
        from sky import provision as provision_lib
        autostop_lib.set_autostopping_started()

        cluster_name_on_cloud = cluster_config['cluster_name']
        is_cluster_multinode = cluster_config['max_workers'] > 0

        os.environ.pop('AWS_ACCESS_KEY_ID', None)
        os.environ.pop('AWS_SECRET_ACCESS_KEY', None)

        # Stop the ray autoscaler to avoid scaling up, during
        # stopping/terminating of the cluster.
        subprocess.run('ray stop', shell=True, check=True)

        operation_fn = provision_lib.stop_instances
        if autostop_config.down:
            operation_fn = provision_lib.terminate_instances

        if is_cluster_multinode:
            operation_fn(provider_name=provider_name,
                         cluster_name_on_cloud=cluster_name_on_cloud,
                         provider_config=cluster_config['provider'],
                         worker_only=True)
        operation_fn(provider_name=provider_name,
                     cluster_name_on_cloud=cluster_name_on_cloud,
                     provider_config=cluster_config['provider'])

    def _replace_yaml_for_stopping(self, yaml_path: str, down: bool):
        with open(yaml_path, 'r') as f:
            yaml_str = f.read()
        yaml_str = self._UPSCALING_PATTERN.sub(r'upscaling_speed: 0', yaml_str)
        if down:
            yaml_str = self._CATCH_NODES.sub(r'cache_stopped_nodes: false',
                                             yaml_str)
        else:
            yaml_str = self._CATCH_NODES.sub(r'cache_stopped_nodes: true',
                                             yaml_str)
        config = yaml.safe_load(yaml_str)
        # Set the private key with the existed key on the remote instance.
        config['auth']['ssh_private_key'] = '~/ray_bootstrap_key.pem'
        # NOTE: We must do this, otherwise with ssh_proxy_command still under
        # 'auth:', `ray up ~/.sky/sky_ray.yaml` on the head node will fail (in
        # general, the clusters do not need or have the proxy set up).
        #
        # Note also that this is ok only because in the local client ->
        # provision head node code path, we have monkey patched
        # hash_launch_conf() to exclude ssh_proxy_command from the hash
        # calculation for the head node. Therefore when this current code is
        # run again on the head, the hash would match the one at head's
        # creation (otherwise the head node would be stopped and a new one
        # would be launched).
        config['auth'].pop('ssh_proxy_command', None)
        # Empty the file_mounts.
        config['file_mounts'] = {}
        common_utils.dump_yaml(yaml_path, config)
        logger.debug('Replaced upscaling speed to 0.')<|MERGE_RESOLUTION|>--- conflicted
+++ resolved
@@ -144,21 +144,9 @@
             config = remote_cluster_yaml_utils.load_cluster_yaml()
             provider_name = remote_cluster_yaml_utils.get_provider_name(config)
 
-<<<<<<< HEAD
-            provider_module = config['provider']['module']
-            # Examples:
-            #   'sky.skylet.providers.aws.AWSNodeProviderV2' -> 'aws'
-            #   'sky.provision.aws' -> 'aws'
-            provider_search = re.search(r'(?:providers|provision)\.(\w+)\.?',
-                                        provider_module)
-            assert provider_search is not None, config
-            provider_name = provider_search.group(1).lower()
             if (cloud_registry.CLOUD_REGISTRY.from_str(
                     provider_name).PROVISIONER_VERSION >= clouds.
                     ProvisionerVersion.RAY_PROVISIONER_SKYPILOT_TERMINATOR):
-=======
-            if provider_name in ('aws', 'gcp'):
->>>>>>> a1b0bd30
                 logger.info('Using new provisioner to stop the cluster.')
                 self._stop_cluster_with_new_provisioner(autostop_config, config,
                                                         provider_name)
