--- conflicted
+++ resolved
@@ -1176,13 +1176,8 @@
 
         if self._use_spot_specified:
             add_if_not_none('use_spot', self.use_spot)
-<<<<<<< HEAD
-        add_if_not_none('spot_recovery', self.spot_recovery)
-        config['disk_size'] = self.disk_size
-=======
             add_if_not_none('spot_recovery', self.spot_recovery)
         add_if_not_none('disk_size', self.disk_size)
->>>>>>> 1ce2dc18
         add_if_not_none('region', self.region)
         add_if_not_none('zone', self.zone)
         add_if_not_none('image_id', self.image_id)
