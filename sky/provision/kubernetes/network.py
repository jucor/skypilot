--- conflicted
+++ resolved
@@ -72,18 +72,6 @@
                              port=port).rstrip('/').lstrip('/'))
         for port in ports
     ]
-<<<<<<< HEAD
-
-    # Generate ingress and services specs
-    content = network_utils.fill_ingress_template(
-        namespace=provider_config.get('namespace', 'default'),
-        service_details=service_details,
-        ingress_name=f'{cluster_name_on_cloud}-skypilot-ingress',
-        selector_key='skypilot-cluster',
-        selector_value=cluster_name_on_cloud,
-    )
-
-=======
 
     # Generate ingress and services specs
     # We batch ingress rule creation because each rule triggers a hot reload of
@@ -103,7 +91,6 @@
         selector_value=cluster_name_on_cloud,
     )
 
->>>>>>> 8411e304
     # Create or update services based on the generated specs
     for service_name, service_spec in content['services_spec'].items():
         network_utils.create_or_replace_namespaced_service(
