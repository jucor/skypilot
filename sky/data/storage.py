"""Storage and Store Classes for Sky Data."""
import enum
import os
import re
import shlex
import subprocess
import time
import typing
from typing import Any, Dict, List, Optional, Tuple, Type, Union
import urllib.parse

import colorama

from sky import check as sky_check
from sky import clouds
from sky import exceptions
from sky import global_user_state
from sky import sky_logging
from sky import skypilot_config
from sky import status_lib
from sky.adaptors import aws
from sky.adaptors import azure
from sky.adaptors import cloudflare
from sky.adaptors import gcp
from sky.adaptors import ibm
from sky.data import data_transfer
from sky.data import data_utils
from sky.data import mounting_utils
from sky.data import storage_utils
<<<<<<< HEAD
from sky.data.data_utils import Rclone
from sky.skylet import constants
=======
>>>>>>> 64d9a7d9
from sky.utils import common_utils
from sky.utils import rich_utils
from sky.utils import schemas
from sky.utils import ux_utils

if typing.TYPE_CHECKING:
    import boto3  # type: ignore
    from google.cloud import storage  # type: ignore

logger = sky_logging.init_logger(__name__)

StorageHandle = Any
StorageStatus = status_lib.StorageStatus
Path = str
SourceType = Union[Path, List[Path]]

# Clouds with object storage implemented in this module. Azure Blob
# Storage isn't supported yet (even though Azure is).
# TODO(Doyoung): need to add clouds.CLOUDFLARE() to support
# R2 to be an option as preferred store type
STORE_ENABLED_CLOUDS: List[str] = [
    str(clouds.AWS()),
    str(clouds.GCP()),
    str(clouds.Azure()),
    str(clouds.IBM()), cloudflare.NAME
]

# Maximum number of concurrent rsync upload processes
_MAX_CONCURRENT_UPLOADS = 32

_BUCKET_FAIL_TO_CONNECT_MESSAGE = (
    'Failed to access existing bucket {name!r}. '
    'This is likely because it is a private bucket you do not have access to.\n'
    'To fix: \n'
    '  1. If you are trying to create a new bucket: use a different name.\n'
    '  2. If you are trying to connect to an existing bucket: make sure '
    'your cloud credentials have access to it.')

_BUCKET_EXTERNALLY_DELETED_DEBUG_MESSAGE = (
    'Bucket {bucket_name!r} does not exist. '
    'It may have been deleted externally.')


def get_cached_enabled_storage_clouds_or_refresh(
        raise_if_no_cloud_access: bool = False) -> List[str]:
    # This is a temporary solution until https://github.com/skypilot-org/skypilot/issues/1943 # pylint: disable=line-too-long
    # is resolved by implementing separate 'enabled_storage_clouds'
    enabled_clouds = sky_check.get_cached_enabled_clouds_or_refresh()
    enabled_clouds = [str(cloud) for cloud in enabled_clouds]

    enabled_storage_clouds = [
        cloud for cloud in enabled_clouds if cloud in STORE_ENABLED_CLOUDS
    ]
    r2_is_enabled, _ = cloudflare.check_credentials()
    if r2_is_enabled:
        enabled_storage_clouds.append(cloudflare.NAME)
    if raise_if_no_cloud_access and not enabled_storage_clouds:
        raise exceptions.NoCloudAccessError(
            'No cloud access available for storage. '
            'Please check your cloud credentials.')
    return enabled_storage_clouds


def _is_storage_cloud_enabled(cloud_name: str,
                              try_fix_with_sky_check: bool = True) -> bool:
    enabled_storage_clouds = get_cached_enabled_storage_clouds_or_refresh()
    if cloud_name in enabled_storage_clouds:
        return True
    if try_fix_with_sky_check:
        # TODO(zhwu): Only check the specified cloud to speed up.
        sky_check.check(quiet=True)
        return _is_storage_cloud_enabled(cloud_name,
                                         try_fix_with_sky_check=False)
    return False


class StoreType(enum.Enum):
    """Enum for the different types of stores."""
    S3 = 'S3'
    GCS = 'GCS'
    AZURE = 'AZURE'
    R2 = 'R2'
    IBM = 'IBM'

    @classmethod
    def from_cloud(cls, cloud: str) -> 'StoreType':
        if cloud.lower() == str(clouds.AWS()).lower():
            return StoreType.S3
        elif cloud.lower() == str(clouds.GCP()).lower():
            return StoreType.GCS
        elif cloud.lower() == str(clouds.IBM()).lower():
            return StoreType.IBM
        elif cloud.lower() == cloudflare.NAME.lower():
            return StoreType.R2
        elif cloud.lower() == str(clouds.Azure()).lower():
            return StoreType.AZURE
        elif cloud.lower() == str(clouds.Lambda()).lower():
            with ux_utils.print_exception_no_traceback():
                raise ValueError('Lambda Cloud does not provide cloud storage.')
        elif cloud.lower() == str(clouds.SCP()).lower():
            with ux_utils.print_exception_no_traceback():
                raise ValueError('SCP does not provide cloud storage.')

        raise ValueError(f'Unsupported cloud for StoreType: {cloud}')

    @classmethod
    def from_store(cls, store: 'AbstractStore') -> 'StoreType':
        if isinstance(store, S3Store):
            return StoreType.S3
        elif isinstance(store, GcsStore):
            return StoreType.GCS
        elif isinstance(store, AzureBlobStore):
            return StoreType.AZURE
        elif isinstance(store, R2Store):
            return StoreType.R2
        elif isinstance(store, IBMCosStore):
            return StoreType.IBM
        else:
            with ux_utils.print_exception_no_traceback():
                raise ValueError(f'Unknown store type: {store}')

    def store_prefix(self) -> str:
        if self == StoreType.S3:
            return 's3://'
        elif self == StoreType.GCS:
            return 'gs://'
        elif self == StoreType.AZURE:
            return 'https://'
        # R2 storages use 's3://' as a prefix for various aws cli commands
        elif self == StoreType.R2:
            return 'r2://'
        elif self == StoreType.IBM:
            return 'cos://'
        else:
            with ux_utils.print_exception_no_traceback():
                raise ValueError(f'Unknown store type: {self}')

    @classmethod
    def get_endpoint_url(cls, store: 'AbstractStore', path: str) -> str:
        """Generates the endpoint URL for a given store and path.

        Args:
            store: Store object implementing AbstractStore.
            path: Path within the store.

        Returns:
            Endpoint URL of the bucket as a string.
        """
        store_type = cls.from_store(store)
        if store_type == StoreType.AZURE:
            assert isinstance(store, AzureBlobStore)
            storage_account_name = store.storage_account_name
            bucket_endpoint_url = data_utils.AZURE_CONTAINER_URL.format(
                storage_account_name=storage_account_name, container_name=path)
        else:
            bucket_endpoint_url = f'{store_type.store_prefix()}{path}'
        return bucket_endpoint_url


class StorageMode(enum.Enum):
    MOUNT = 'MOUNT'
    COPY = 'COPY'
    MOUNT_CACHED = 'MOUNT_CACHED'


class AbstractStore:
    """AbstractStore abstracts away the different storage types exposed by
    different clouds.

    Storage objects are backed by AbstractStores, each representing a store
    present in a cloud.
    """

    class StoreMetadata:
        """A pickle-able representation of Store

        Allows store objects to be written to and reconstructed from
        global_user_state.
        """

        def __init__(self,
                     *,
                     name: str,
                     source: Optional[SourceType],
                     region: Optional[str] = None,
                     is_sky_managed: Optional[bool] = None):
            self.name = name
            self.source = source
            self.region = region
            self.is_sky_managed = is_sky_managed

        def __repr__(self):
            return (f'StoreMetadata('
                    f'\n\tname={self.name},'
                    f'\n\tsource={self.source},'
                    f'\n\tregion={self.region},'
                    f'\n\tis_sky_managed={self.is_sky_managed})')

    def __init__(self,
                 name: str,
                 source: Optional[SourceType],
                 region: Optional[str] = None,
                 is_sky_managed: Optional[bool] = None,
                 sync_on_reconstruction: Optional[bool] = True):
        """Initialize AbstractStore

        Args:
            name: Store name
            source: Data source for the store
            region: Region to place the bucket in
            is_sky_managed: Whether the store is managed by Sky. If None, it
              must be populated by the implementing class during initialization.
            sync_on_reconstruction: bool; Whether to sync data if the storage
              object is found in the global_user_state and reconstructed from
              there. This is set to false when the Storage object is created not
              for direct use, e.g. for 'sky storage delete', or the storage is
              being re-used, e.g., for `sky start` on a stopped cluster.

        Raises:
            StorageBucketCreateError: If bucket creation fails
            StorageBucketGetError: If fetching existing bucket fails
            StorageInitError: If general initialization fails
        """
        self.name = name
        self.source = source
        self.region = region
        self.is_sky_managed = is_sky_managed
        self.sync_on_reconstruction = sync_on_reconstruction
        # Whether sky is responsible for the lifecycle of the Store.
        self._validate()
        self.initialize()

    @classmethod
    def from_metadata(cls, metadata: StoreMetadata, **override_args):
        """Create a Store from a StoreMetadata object.

        Used when reconstructing Storage and Store objects from
        global_user_state.
        """
        return cls(name=override_args.get('name', metadata.name),
                   source=override_args.get('source', metadata.source),
                   region=override_args.get('region', metadata.region),
                   is_sky_managed=override_args.get('is_sky_managed',
                                                    metadata.is_sky_managed),
                   sync_on_reconstruction=override_args.get(
                       'sync_on_reconstruction', True))

    def get_metadata(self) -> StoreMetadata:
        return self.StoreMetadata(name=self.name,
                                  source=self.source,
                                  region=self.region,
                                  is_sky_managed=self.is_sky_managed)

    def initialize(self):
        """Initializes the Store object on the cloud.

        Initialization involves fetching bucket if exists, or creating it if
        it does not.

        Raises:
          StorageBucketCreateError: If bucket creation fails
          StorageBucketGetError: If fetching existing bucket fails
          StorageInitError: If general initialization fails.
        """
        pass

    def _validate(self) -> None:
        """Runs validation checks on class args"""
        pass

    def upload(self) -> None:
        """Uploads source to the store bucket

        Upload must be called by the Storage handler - it is not called on
        Store initialization.
        """
        raise NotImplementedError

    def delete(self) -> None:
        """Removes the Storage object from the cloud."""
        raise NotImplementedError

    def get_handle(self) -> StorageHandle:
        """Returns the storage handle for use by the execution backend to attach
        to VM/containers
        """
        raise NotImplementedError

    def download_remote_dir(self, local_path: str) -> None:
        """Downloads directory from remote bucket to the specified
        local_path

        Args:
          local_path: Local path on user's device
        """
        raise NotImplementedError

    def _download_file(self, remote_path: str, local_path: str) -> None:
        """Downloads file from remote to local on Store

        Args:
          remote_path: str; Remote file path on Store
          local_path: str; Local file path on user's device
        """
        raise NotImplementedError

    def mount_command(self, mount_path: str) -> str:
        """Returns the command to mount the Store to the specified mount_path.

        This command is used for MOUNT mode. Includes the setup commands to
        install mounting tools.

        Args:
          mount_path: str; Mount path on remote server
        """
        raise NotImplementedError

    def mount_cached_command(self, mount_path: str) -> str:
        """Returns the command to mount the Store to the specified mount_path.

        This command is used for MOUNT_CACHED mode. Includes the setup commands
        to install mounting tools.

        Args:
          mount_path: str; Mount path on remote server
        """
        raise NotImplementedError

    def __deepcopy__(self, memo):
        # S3 Client and GCS Client cannot be deep copied, hence the
        # original Store object is returned
        return self

    def _validate_existing_bucket(self):
        """Validates the storage fields for existing buckets."""
        # Check if 'source' is None, this is only allowed when Storage is in
        # either MOUNT mode or COPY mode with sky-managed storage.
        # Note: In COPY mode, a 'source' being None with non-sky-managed
        # storage is already handled as an error in _validate_storage_spec.
        if self.source is None:
            # Retrieve a handle associated with the storage name.
            # This handle links to sky managed storage if it exists.
            handle = global_user_state.get_handle_from_storage_name(self.name)
            # If handle is None, it implies the bucket is created
            # externally and not managed by Skypilot. For mounting such
            # externally created buckets, users must provide the
            # bucket's URL as 'source'.
            if handle is None:
                source_endpoint = StoreType.get_endpoint_url(store=self,
                                                             path=self.name)
                with ux_utils.print_exception_no_traceback():
                    raise exceptions.StorageSpecError(
                        'Attempted to mount a non-sky managed bucket '
                        f'{self.name!r} without specifying the storage source.'
                        f' Bucket {self.name!r} already exists. \n'
                        '    • To create a new bucket, specify a unique name.\n'
                        '    • To mount an externally created bucket (e.g., '
                        'created through cloud console or cloud cli), '
                        'specify the bucket URL in the source field '
                        'instead of its name. I.e., replace '
                        f'`name: {self.name}` with '
                        f'`source: {source_endpoint}`.')


class Storage(object):
    """Storage objects handle persistent and large volume storage in the sky.

    Storage represents an abstract data store containing large data files
    required by the task. Compared to file_mounts, storage is faster and
    can persist across runs, requiring fewer uploads from your local machine.

    A storage object can be used in either MOUNT mode or COPY mode. In MOUNT
    mode (the default), the backing store is directly "mounted" to the remote
    VM, and files are fetched when accessed by the task and files written to the
    mount path are also written to the remote store. In COPY mode, the files are
    pre-fetched and cached on the local disk and writes are not replicated on
    the remote store.

    Behind the scenes, storage automatically uploads all data in the source
    to a backing object store in a particular cloud (S3/GCS/Azure Blob).

      Typical Usage: (See examples/playground/storage_playground.py)
        storage = Storage(name='imagenet-bucket', source='~/Documents/imagenet')

        # Move data to S3
        storage.add_store('S3')

        # Move data to Google Cloud Storage
        storage.add_store('GCS')

        # Delete Storage for both S3 and GCS
        storage.delete()
    """

    class StorageMetadata(object):
        """A pickle-able tuple of:

        - (required) Storage name.
        - (required) Source
        - (optional) Storage mode.
        - (optional) Set of stores managed by sky added to the Storage object
        """

        def __init__(
            self,
            *,
            storage_name: Optional[str],
            source: Optional[SourceType],
            mode: Optional[StorageMode] = None,
            sky_stores: Optional[Dict[StoreType,
                                      AbstractStore.StoreMetadata]] = None):
            assert storage_name is not None or source is not None
            self.storage_name = storage_name
            self.source = source
            self.mode = mode
            # Only stores managed by sky are stored here in the
            # global_user_state
            self.sky_stores = {} if sky_stores is None else sky_stores

        def __repr__(self):
            return (f'StorageMetadata('
                    f'\n\tstorage_name={self.storage_name},'
                    f'\n\tsource={self.source},'
                    f'\n\tmode={self.mode},'
                    f'\n\tstores={self.sky_stores})')

        def add_store(self, store: AbstractStore) -> None:
            storetype = StoreType.from_store(store)
            self.sky_stores[storetype] = store.get_metadata()

        def remove_store(self, store: AbstractStore) -> None:
            storetype = StoreType.from_store(store)
            if storetype in self.sky_stores:
                del self.sky_stores[storetype]

    def __init__(self,
                 name: Optional[str] = None,
                 source: Optional[SourceType] = None,
                 stores: Optional[Dict[StoreType, AbstractStore]] = None,
                 persistent: Optional[bool] = True,
                 mode: StorageMode = StorageMode.MOUNT,
                 sync_on_reconstruction: bool = True) -> None:
        """Initializes a Storage object.

        Three fields are required: the name of the storage, the source
        path where the data is initially located, and the default mount
        path where the data will be mounted to on the cloud.

        Storage object validation depends on the name, source and mount mode.
        There are four combinations possible for name and source inputs:

        - name is None, source is None: Underspecified storage object.
        - name is not None, source is None: If MOUNT mode, provision an empty
            bucket with name <name>. If COPY mode, raise error since source is
            required.
        - name is None, source is not None: If source is local, raise error
            since name is required to create destination bucket. If source is
            a bucket URL, use the source bucket as the backing store (if
            permissions allow, else raise error).
        - name is not None, source is not None: If source is local, upload the
            contents of the source path to <name> bucket. Create new bucket if
            required. If source is bucket url - raise error. Name should not be
            specified if the source is a URL; name will be inferred from source.

        Args:
          name: str; Name of the storage object. Typically used as the
            bucket name in backing object stores.
          source: str, List[str]; File path where the data is initially stored.
            Can be a single local path, a list of local paths, or a cloud URI
            (s3://, gs://, etc.). Local paths do not need to be absolute.
          stores: Optional; Specify pre-initialized stores (S3Store, GcsStore).
          persistent: bool; Whether to persist across sky launches.
          mode: StorageMode; Specify how the storage object is manifested on
            the remote VM. Can be either MOUNT or COPY. Defaults to MOUNT.
          sync_on_reconstruction: bool; Whether to sync the data if the storage
            object is found in the global_user_state and reconstructed from
            there. This is set to false when the Storage object is created not
            for direct use, e.g. for 'sky storage delete', or the storage is
            being re-used, e.g., for `sky start` on a stopped cluster.
        """
        self.name: str
        self.source = source
        self.persistent = persistent
        self.mode = mode
        assert mode in StorageMode
        self.sync_on_reconstruction = sync_on_reconstruction

        # TODO(romilb, zhwu): This is a workaround to support storage deletion
        # for spot. Once sky storage supports forced management for external
        # buckets, this can be deprecated.
        self.force_delete = False

        # Validate and correct inputs if necessary
        self._validate_storage_spec(name)

        # Sky optimizer either adds a storage object instance or selects
        # from existing ones
        self.stores = {} if stores is None else stores

        # Logic to rebuild Storage if it is in global user state
        handle = global_user_state.get_handle_from_storage_name(self.name)
        if handle is not None:
            self.handle = handle
            # Reconstruct the Storage object from the global_user_state
            logger.debug('Detected existing storage object, '
                         f'loading Storage: {self.name}')
            self._add_store_from_metadata(self.handle.sky_stores)

            # TODO(romilb): This logic should likely be in add_store to move
            # syncing to file_mount stage..
            if self.sync_on_reconstruction:
                msg = ''
                if (self.source and
                    (isinstance(self.source, list) or
                     not data_utils.is_cloud_store_url(self.source))):
                    msg = ' and uploading from source'
                logger.info(f'Verifying bucket{msg} for storage {self.name}')
                self.sync_all_stores()

        else:
            # Storage does not exist in global_user_state, create new stores
            sky_managed_stores = {
                t: s.get_metadata()
                for t, s in self.stores.items()
                if s.is_sky_managed
            }
            self.handle = self.StorageMetadata(storage_name=self.name,
                                               source=self.source,
                                               mode=self.mode,
                                               sky_stores=sky_managed_stores)

            if self.source is not None:
                # If source is a pre-existing bucket, connect to the bucket
                # If the bucket does not exist, this will error out
                if isinstance(self.source, str):
                    if self.source.startswith('s3://'):
                        self.add_store(StoreType.S3)
                    elif self.source.startswith('gs://'):
                        self.add_store(StoreType.GCS)
                    elif data_utils.is_az_container_endpoint(self.source):
                        self.add_store(StoreType.AZURE)
                    elif self.source.startswith('r2://'):
                        self.add_store(StoreType.R2)
                    elif self.source.startswith('cos://'):
                        self.add_store(StoreType.IBM)

    @staticmethod
    def _validate_source(
            source: SourceType, mode: StorageMode,
            sync_on_reconstruction: bool) -> Tuple[SourceType, bool]:
        """Validates the source path.

        Args:
          source: str; File path where the data is initially stored. Can be a
            local path or a cloud URI (s3://, gs://, r2:// etc.).
            Local paths do not need to be absolute.
          mode: StorageMode; StorageMode of the storage object

        Returns:
          Tuple[source, is_local_source]
          source: str; The source path.
          is_local_path: bool; Whether the source is a local path. False if URI.
        """

        def _check_basename_conflicts(source_list: List[str]) -> None:
            """Checks if two paths in source_list have the same basename."""
            basenames = [os.path.basename(s) for s in source_list]
            conflicts = {x for x in basenames if basenames.count(x) > 1}
            if conflicts:
                with ux_utils.print_exception_no_traceback():
                    raise exceptions.StorageSourceError(
                        'Cannot have multiple files or directories with the '
                        'same name in source. Conflicts found for: '
                        f'{", ".join(conflicts)}')

        def _validate_local_source(local_source):
            if local_source.endswith('/'):
                with ux_utils.print_exception_no_traceback():
                    raise exceptions.StorageSourceError(
                        'Storage source paths cannot end with a slash '
                        '(try "/mydir: /mydir" or "/myfile: /myfile"). '
                        f'Found source={local_source}')
            # Local path, check if it exists
            full_src = os.path.abspath(os.path.expanduser(local_source))
            # Only check if local source exists if it is synced to the bucket
            if not os.path.exists(full_src) and sync_on_reconstruction:
                with ux_utils.print_exception_no_traceback():
                    raise exceptions.StorageSourceError(
                        'Local source path does not'
                        f' exist: {local_source}')
            # Raise warning if user's path is a symlink
            elif os.path.islink(full_src):
                logger.warning(f'Source path {source} is a symlink. '
                               'Referenced contents are uploaded, matching '
                               'the default behavior for S3 and GCS syncing.')

        # Check if source is a list of paths
        if isinstance(source, list):
            # Check for conflicts in basenames
            _check_basename_conflicts(source)
            # Validate each path
            for local_source in source:
                _validate_local_source(local_source)
            is_local_source = True
        else:
            # Check if str source is a valid local/remote URL
            split_path = urllib.parse.urlsplit(source)
            if split_path.scheme == '':
                _validate_local_source(source)
                # Check if source is a file - throw error if it is
                full_src = os.path.abspath(os.path.expanduser(source))
                if os.path.isfile(full_src):
                    with ux_utils.print_exception_no_traceback():
                        raise exceptions.StorageSourceError(
                            'Storage source path cannot be a file - only'
                            ' directories are supported as a source. '
                            'To upload a single file, specify it in a list '
                            f'by writing source: [{source}]. Note '
                            'that the file will be uploaded to the root of the '
                            'bucket and will appear at <destination_path>/'
                            f'{os.path.basename(source)}. Alternatively, you '
                            'can directly upload the file to the VM without '
                            'using a bucket by writing <destination_path>: '
                            f'{source} in the file_mounts section of your YAML')
                is_local_source = True
            elif split_path.scheme in ['s3', 'gs', 'https', 'r2', 'cos']:
                is_local_source = False
                # Storage mounting does not support mounting specific files from
                # cloud store - ensure path points to only a directory
                if mode == StorageMode.MOUNT:
                    if (split_path.scheme != 'https' and
                        ((split_path.scheme != 'cos' and
                          split_path.path.strip('/') != '') or
                         (split_path.scheme == 'cos' and
                          not re.match(r'^/[-\w]+(/\s*)?$', split_path.path)))):
                        # regex allows split_path.path to include /bucket
                        # or /bucket/optional_whitespaces while considering
                        # cos URI's regions (cos://region/bucket_name)
                        with ux_utils.print_exception_no_traceback():
                            raise exceptions.StorageModeError(
                                'MOUNT mode does not support'
                                ' mounting specific files from cloud'
                                ' storage. Please use COPY mode or'
                                ' specify only the bucket name as'
                                ' the source.')
            else:
                with ux_utils.print_exception_no_traceback():
                    raise exceptions.StorageSourceError(
                        f'Supported paths: local, s3://, gs://, https://, '
                        f'r2://, cos://. Got: {source}')
        return source, is_local_source

    def _validate_storage_spec(self, name: Optional[str]) -> None:
        """Validates the storage spec and updates local fields if necessary."""

        def validate_name(name):
            """ Checks for validating the storage name.

            Checks if the name starts the s3, gcs or r2 prefix and raise error
            if it does. Store specific validation checks (e.g., S3 specific
            rules) happen in the corresponding store class.
            """
            prefix = name.split('://')[0]
            prefix = prefix.lower()
            if prefix in ['s3', 'gs', 'https', 'r2', 'cos']:
                with ux_utils.print_exception_no_traceback():
                    raise exceptions.StorageNameError(
                        'Prefix detected: `name` cannot start with '
                        f'{prefix}://. If you are trying to use an existing '
                        'bucket created outside of SkyPilot, please specify it '
                        'using the `source` field (e.g. '
                        '`source: s3://mybucket/`). If you are trying to '
                        'create a new bucket, please use the `store` field to '
                        'specify the store type (e.g. `store: s3`).')

        if self.source is None:
            # If the mode is COPY, the source must be specified
            if self.mode == StorageMode.COPY:
                # Check if a Storage object already exists in global_user_state
                # (e.g. used as scratch previously). Such storage objects can be
                # mounted in copy mode even though they have no source in the
                # yaml spec (the name is the source).
                handle = global_user_state.get_handle_from_storage_name(name)
                if handle is None:
                    with ux_utils.print_exception_no_traceback():
                        raise exceptions.StorageSourceError(
                            'New storage object: source must be specified when '
                            'using COPY mode.')
            else:
                # If source is not specified in COPY mode, the intent is to
                # create a bucket and use it as scratch disk. Name must be
                # specified to create bucket.
                if not name:
                    with ux_utils.print_exception_no_traceback():
                        raise exceptions.StorageSpecError(
                            'Storage source or storage name must be specified.')
            assert name is not None, handle
            validate_name(name)
            self.name = name
            return
        elif self.source is not None:
            source, is_local_source = Storage._validate_source(
                self.source, self.mode, self.sync_on_reconstruction)
            if not name:
                if is_local_source:
                    with ux_utils.print_exception_no_traceback():
                        raise exceptions.StorageNameError(
                            'Storage name must be specified if the source is '
                            'local.')
                else:
                    assert isinstance(source, str)
                    # Set name to source bucket name and continue
                    if source.startswith('cos://'):
                        # cos url requires custom parsing
                        name = data_utils.split_cos_path(source)[0]
                    elif data_utils.is_az_container_endpoint(source):
                        _, name, _ = data_utils.split_az_path(source)
                    else:
                        name = urllib.parse.urlsplit(source).netloc
                    assert name is not None, source
                    self.name = name
                    return
            else:
                if is_local_source:
                    # If name is specified and source is local, upload to bucket
                    assert name is not None, source
                    validate_name(name)
                    self.name = name
                    return
                else:
                    # Both name and source should not be specified if the source
                    # is a URI. Name will be inferred from the URI.
                    with ux_utils.print_exception_no_traceback():
                        raise exceptions.StorageSpecError(
                            'Storage name should not be specified if the '
                            'source is a remote URI.')
        raise exceptions.StorageSpecError(
            f'Validation failed for storage source {self.source}, name '
            f'{self.name} and mode {self.mode}. Please check the arguments.')

    def _add_store_from_metadata(
            self, sky_stores: Dict[StoreType,
                                   AbstractStore.StoreMetadata]) -> None:
        """Reconstructs Storage.stores from sky_stores.

        Reconstruct AbstractStore objects from sky_store's metadata and
        adds them into Storage.stores
        """
        for s_type, s_metadata in sky_stores.items():
            # When initializing from global_user_state, we override the
            # source from the YAML
            try:
                if s_type == StoreType.S3:
                    store = S3Store.from_metadata(
                        s_metadata,
                        source=self.source,
                        sync_on_reconstruction=self.sync_on_reconstruction)
                elif s_type == StoreType.GCS:
                    store = GcsStore.from_metadata(
                        s_metadata,
                        source=self.source,
                        sync_on_reconstruction=self.sync_on_reconstruction)
                elif s_type == StoreType.AZURE:
                    assert isinstance(s_metadata,
                                      AzureBlobStore.AzureBlobStoreMetadata)
                    store = AzureBlobStore.from_metadata(
                        s_metadata,
                        source=self.source,
                        sync_on_reconstruction=self.sync_on_reconstruction)
                elif s_type == StoreType.R2:
                    store = R2Store.from_metadata(
                        s_metadata,
                        source=self.source,
                        sync_on_reconstruction=self.sync_on_reconstruction)
                elif s_type == StoreType.IBM:
                    store = IBMCosStore.from_metadata(
                        s_metadata,
                        source=self.source,
                        sync_on_reconstruction=self.sync_on_reconstruction)
                else:
                    with ux_utils.print_exception_no_traceback():
                        raise ValueError(f'Unknown store type: {s_type}')
            # Following error is caught when an externally removed storage
            # is attempted to be fetched.
            except exceptions.StorageExternalDeletionError as e:
                if isinstance(e, exceptions.NonExistentStorageAccountError):
                    assert isinstance(s_metadata,
                                      AzureBlobStore.AzureBlobStoreMetadata)
                    logger.debug(f'Storage object {self.name!r} was attempted '
                                 'to be reconstructed while the corresponding '
                                 'storage account '
                                 f'{s_metadata.storage_account_name!r} does '
                                 'not exist.')
                else:
                    logger.debug(f'Storage object {self.name!r} was attempted '
                                 'to be reconstructed while the corresponding '
                                 'bucket was externally deleted.')
                continue

            self._add_store(store, is_reconstructed=True)

    @classmethod
    def from_metadata(cls, metadata: StorageMetadata,
                      **override_args) -> 'Storage':
        """Create Storage from StorageMetadata object.

        Used when reconstructing Storage object and AbstractStore objects from
        global_user_state.
        """
        # Name should not be specified if the source is a cloud store URL.
        source = override_args.get('source', metadata.source)
        name = override_args.get('name', metadata.storage_name)
        # If the source is a list, it consists of local paths
        if not isinstance(source,
                          list) and data_utils.is_cloud_store_url(source):
            name = None

        storage_obj = cls(name=name,
                          source=source,
                          sync_on_reconstruction=override_args.get(
                              'sync_on_reconstruction', True))

        # For backward compatibility
        if hasattr(metadata, 'mode'):
            if metadata.mode:
                storage_obj.mode = override_args.get('mode', metadata.mode)

        return storage_obj

    def add_store(self,
                  store_type: Union[str, StoreType],
                  region: Optional[str] = None) -> AbstractStore:
        """Initializes and adds a new store to the storage.

        Invoked by the optimizer after it has selected a store to
        add it to Storage.

        Args:
          store_type: StoreType; Type of the storage [S3, GCS, AZURE, R2, IBM]
          region: str; Region to place the bucket in. Caller must ensure that
            the region is valid for the chosen store_type.
        """
        if isinstance(store_type, str):
            store_type = StoreType(store_type)

        if store_type in self.stores:
            if store_type == StoreType.AZURE:
                azure_store_obj = self.stores[store_type]
                assert isinstance(azure_store_obj, AzureBlobStore)
                storage_account_name = azure_store_obj.storage_account_name
                logger.info(f'Storage type {store_type} already exists under '
                            f'storage account {storage_account_name!r}.')
            else:
                logger.info(f'Storage type {store_type} already exist.')
            return self.stores[store_type]

        store_cls: Type[AbstractStore]
        if store_type == StoreType.S3:
            store_cls = S3Store
        elif store_type == StoreType.GCS:
            store_cls = GcsStore
        elif store_type == StoreType.AZURE:
            store_cls = AzureBlobStore
        elif store_type == StoreType.R2:
            store_cls = R2Store
        elif store_type == StoreType.IBM:
            store_cls = IBMCosStore
        else:
            with ux_utils.print_exception_no_traceback():
                raise exceptions.StorageSpecError(
                    f'{store_type} not supported as a Store.')

        # Initialize store object and get/create bucket
        try:
            store = store_cls(
                name=self.name,
                source=self.source,
                region=region,
                sync_on_reconstruction=self.sync_on_reconstruction)
        except exceptions.StorageBucketCreateError:
            # Creation failed, so this must be sky managed store. Add failure
            # to state.
            logger.error(f'Could not create {store_type} store '
                         f'with name {self.name}.')
            global_user_state.set_storage_status(self.name,
                                                 StorageStatus.INIT_FAILED)
            raise
        except exceptions.StorageBucketGetError:
            # Bucket get failed, so this is not sky managed. Do not update state
            logger.error(f'Could not get {store_type} store '
                         f'with name {self.name}.')
            raise
        except exceptions.StorageInitError:
            logger.error(f'Could not initialize {store_type} store with '
                         f'name {self.name}. General initialization error.')
            raise
        except exceptions.StorageSpecError:
            logger.error(f'Could not mount externally created {store_type}'
                         f'store with name {self.name!r}.')
            raise

        # Add store to storage
        self._add_store(store)

        # Upload source to store
        self._sync_store(store)

        return store

    def _add_store(self, store: AbstractStore, is_reconstructed: bool = False):
        # Adds a store object to the storage
        store_type = StoreType.from_store(store)
        self.stores[store_type] = store
        # If store initialized and is sky managed, add to state
        if store.is_sky_managed:
            self.handle.add_store(store)
            if not is_reconstructed:
                global_user_state.add_or_update_storage(self.name, self.handle,
                                                        StorageStatus.INIT)

    def delete(self, store_type: Optional[StoreType] = None) -> None:
        """Deletes data for all sky-managed storage objects.

        If a storage is not managed by sky, it is not deleted from the cloud.
        User must manually delete any object stores created outside of sky.

        Args:
            store_type: StoreType; Specific cloud store to remove from the list
              of backing stores.
        """
        if not self.stores:
            logger.info('No backing stores found. Deleting storage.')
            global_user_state.remove_storage(self.name)
        if store_type:
            store = self.stores[store_type]
            is_sky_managed = store.is_sky_managed
            # We delete a store from the cloud if it's sky managed. Else just
            # remove handle and return
            if is_sky_managed:
                self.handle.remove_store(store)
                store.delete()
                # Check remaining stores - if none is sky managed, remove
                # the storage from global_user_state.
                delete = all(
                    s.is_sky_managed is False for s in self.stores.values())
                if delete:
                    global_user_state.remove_storage(self.name)
                else:
                    global_user_state.set_storage_handle(self.name, self.handle)
            elif self.force_delete:
                store.delete()
            # Remove store from bookkeeping
            del self.stores[store_type]
        else:
            for _, store in self.stores.items():
                if store.is_sky_managed:
                    self.handle.remove_store(store)
                    store.delete()
                elif self.force_delete:
                    store.delete()
            self.stores = {}
            # Remove storage from global_user_state if present
            global_user_state.remove_storage(self.name)

    def sync_all_stores(self):
        """Syncs the source and destinations of all stores in the Storage"""
        for _, store in self.stores.items():
            self._sync_store(store)

    def _sync_store(self, store: AbstractStore):
        """Runs the upload routine for the store and handles failures"""

        def warn_for_git_dir(source: str):
            if os.path.isdir(os.path.join(source, '.git')):
                logger.warning(f'\'.git\' directory under \'{self.source}\' '
                               'is excluded during sync.')

        try:
            if self.source is not None:
                if isinstance(self.source, str):
                    warn_for_git_dir(self.source)
                else:
                    for source in self.source:
                        warn_for_git_dir(source)
            store.upload()
        except exceptions.StorageUploadError:
            logger.error(f'Could not upload {self.source!r} to store '
                         f'name {store.name!r}.')
            if store.is_sky_managed:
                global_user_state.set_storage_status(
                    self.name, StorageStatus.UPLOAD_FAILED)
            raise

        # Upload succeeded - update state
        if store.is_sky_managed:
            global_user_state.set_storage_status(self.name, StorageStatus.READY)

    @classmethod
    def from_yaml_config(cls, config: Dict[str, Any]) -> 'Storage':
        common_utils.validate_schema(config, schemas.get_storage_schema(),
                                     'Invalid storage YAML: ')

        name = config.pop('name', None)
        source = config.pop('source', None)
        store = config.pop('store', None)
        mode_str = config.pop('mode', None)
        force_delete = config.pop('_force_delete', None)
        if force_delete is None:
            force_delete = False

        if isinstance(mode_str, str):
            # Make mode case insensitive, if specified
            mode = StorageMode(mode_str.upper())
        else:
            # Make sure this keeps the same as the default mode in __init__
            mode = StorageMode.MOUNT
        persistent = config.pop('persistent', None)
        if persistent is None:
            persistent = True

        assert not config, f'Invalid storage args: {config.keys()}'

        # Validation of the config object happens on instantiation.
        storage_obj = cls(name=name,
                          source=source,
                          persistent=persistent,
                          mode=mode)
        if store is not None:
            storage_obj.add_store(StoreType(store.upper()))

        # Add force deletion flag
        storage_obj.force_delete = force_delete
        return storage_obj

    def to_yaml_config(self) -> Dict[str, str]:
        config = {}

        def add_if_not_none(key: str, value: Optional[Any]):
            if value is not None:
                config[key] = value

        name = None
        if (self.source is None or not isinstance(self.source, str) or
                not data_utils.is_cloud_store_url(self.source)):
            # Remove name if source is a cloud store URL
            name = self.name
        add_if_not_none('name', name)
        add_if_not_none('source', self.source)

        stores = None
        if len(self.stores) > 0:
            stores = ','.join([store.value for store in self.stores])
        add_if_not_none('store', stores)
        add_if_not_none('persistent', self.persistent)
        add_if_not_none('mode', self.mode.value)
        if self.force_delete:
            config['_force_delete'] = True
        return config


class S3Store(AbstractStore):
    """S3Store inherits from Storage Object and represents the backend
    for S3 buckets.
    """

    _ACCESS_DENIED_MESSAGE = 'Access Denied'

    def __init__(self,
                 name: str,
                 source: str,
                 region: Optional[str] = 'us-east-2',
                 is_sky_managed: Optional[bool] = None,
                 sync_on_reconstruction: bool = True):
        self.client: 'boto3.client.Client'
        self.bucket: 'StorageHandle'
        super().__init__(name, source, region, is_sky_managed,
                         sync_on_reconstruction)

    def _validate(self):
        if self.source is not None and isinstance(self.source, str):
            if self.source.startswith('s3://'):
                assert self.name == data_utils.split_s3_path(self.source)[0], (
                    'S3 Bucket is specified as path, the name should be the'
                    ' same as S3 bucket.')
            elif self.source.startswith('gs://'):
                assert self.name == data_utils.split_gcs_path(self.source)[0], (
                    'GCS Bucket is specified as path, the name should be '
                    'the same as GCS bucket.')
                assert data_utils.verify_gcs_bucket(self.name), (
                    f'Source specified as {self.source}, a GCS bucket. ',
                    'GCS Bucket should exist.')
            elif data_utils.is_az_container_endpoint(self.source):
                storage_account_name, container_name, _ = (
                    data_utils.split_az_path(self.source))
                assert self.name == container_name, (
                    'Azure bucket is specified as path, the name should be '
                    'the same as Azure bucket.')
                assert data_utils.verify_az_bucket(
                    storage_account_name, self.name), (
                        f'Source specified as {self.source}, an Azure bucket. '
                        'Azure bucket should exist.')
            elif self.source.startswith('r2://'):
                assert self.name == data_utils.split_r2_path(self.source)[0], (
                    'R2 Bucket is specified as path, the name should be '
                    'the same as R2 bucket.')
                assert data_utils.verify_r2_bucket(self.name), (
                    f'Source specified as {self.source}, a R2 bucket. ',
                    'R2 Bucket should exist.')
            elif self.source.startswith('cos://'):
                assert self.name == data_utils.split_cos_path(self.source)[0], (
                    'COS Bucket is specified as path, the name should be '
                    'the same as COS bucket.')
                assert data_utils.verify_ibm_cos_bucket(self.name), (
                    f'Source specified as {self.source}, a COS bucket. ',
                    'COS Bucket should exist.')
        # Validate name
        self.name = self.validate_name(self.name)

        # Check if the storage is enabled
        if not _is_storage_cloud_enabled(str(clouds.AWS())):
            with ux_utils.print_exception_no_traceback():
                raise exceptions.ResourcesUnavailableError(
                    'Storage \'store: s3\' specified, but ' \
                    'AWS access is disabled. To fix, enable '\
                    'AWS by running `sky check`. More info: '\
                    'https://skypilot.readthedocs.io/en/latest/getting-started/installation.html.' # pylint: disable=line-too-long
                    )

    @classmethod
    def validate_name(cls, name: str) -> str:
        """Validates the name of the S3 store.

        Source for rules: https://docs.aws.amazon.com/AmazonS3/latest/userguide/bucketnamingrules.html # pylint: disable=line-too-long
        """

        def _raise_no_traceback_name_error(err_str):
            with ux_utils.print_exception_no_traceback():
                raise exceptions.StorageNameError(err_str)

        if name is not None and isinstance(name, str):
            if not 3 <= len(name) <= 63:
                _raise_no_traceback_name_error(
                    f'Invalid store name: name {name} must be between 3 (min) '
                    'and 63 (max) characters long.')

            # Check for valid characters and start/end with a letter or number
            pattern = r'^[a-z0-9][-a-z0-9.]*[a-z0-9]$'
            if not re.match(pattern, name):
                _raise_no_traceback_name_error(
                    f'Invalid store name: name {name} can consist only of '
                    'lowercase letters, numbers, dots (.), and hyphens (-). '
                    'It must begin and end with a letter or number.')

            # Check for two adjacent periods
            if '..' in name:
                _raise_no_traceback_name_error(
                    f'Invalid store name: name {name} must not contain '
                    'two adjacent periods.')

            # Check for IP address format
            ip_pattern = r'^(?:\d{1,3}\.){3}\d{1,3}$'
            if re.match(ip_pattern, name):
                _raise_no_traceback_name_error(
                    f'Invalid store name: name {name} must not be formatted as '
                    'an IP address (for example, 192.168.5.4).')

            # Check for 'xn--' prefix
            if name.startswith('xn--'):
                _raise_no_traceback_name_error(
                    f'Invalid store name: name {name} must not start with the '
                    'prefix "xn--".')

            # Check for '-s3alias' suffix
            if name.endswith('-s3alias'):
                _raise_no_traceback_name_error(
                    f'Invalid store name: name {name} must not end with the '
                    'suffix "-s3alias".')

            # Check for '--ol-s3' suffix
            if name.endswith('--ol-s3'):
                _raise_no_traceback_name_error(
                    f'Invalid store name: name {name} must not end with the '
                    'suffix "--ol-s3".')
        else:
            _raise_no_traceback_name_error('Store name must be specified.')
        return name

    def initialize(self):
        """Initializes the S3 store object on the cloud.

        Initialization involves fetching bucket if exists, or creating it if
        it does not.

        Raises:
          StorageBucketCreateError: If bucket creation fails
          StorageBucketGetError: If fetching existing bucket fails
          StorageInitError: If general initialization fails.
        """
        self.client = data_utils.create_s3_client(self.region)
        self.bucket, is_new_bucket = self._get_bucket()
        if self.is_sky_managed is None:
            # If is_sky_managed is not specified, then this is a new storage
            # object (i.e., did not exist in global_user_state) and we should
            # set the is_sky_managed property.
            # If is_sky_managed is specified, then we take no action.
            self.is_sky_managed = is_new_bucket

    def upload(self):
        """Uploads source to store bucket.

        Upload must be called by the Storage handler - it is not called on
        Store initialization.

        Raises:
            StorageUploadError: if upload fails.
        """
        try:
            if isinstance(self.source, list):
                self.batch_aws_rsync(self.source, create_dirs=True)
            elif self.source is not None:
                if self.source.startswith('s3://'):
                    pass
                elif self.source.startswith('gs://'):
                    self._transfer_to_s3()
                elif self.source.startswith('r2://'):
                    self._transfer_to_s3()
                else:
                    self.batch_aws_rsync([self.source])
        except exceptions.StorageUploadError:
            raise
        except Exception as e:
            raise exceptions.StorageUploadError(
                f'Upload failed for store {self.name}') from e

    def delete(self) -> None:
        deleted_by_skypilot = self._delete_s3_bucket(self.name)
        if deleted_by_skypilot:
            msg_str = f'Deleted S3 bucket {self.name}.'
        else:
            msg_str = f'S3 bucket {self.name} may have been deleted ' \
                      f'externally. Removing from local state.'
        logger.info(f'{colorama.Fore.GREEN}{msg_str}'
                    f'{colorama.Style.RESET_ALL}')

    def get_handle(self) -> StorageHandle:
        return aws.resource('s3').Bucket(self.name)

    def batch_aws_rsync(self,
                        source_path_list: List[Path],
                        create_dirs: bool = False) -> None:
        """Invokes aws s3 sync to batch upload a list of local paths to S3

        AWS Sync by default uses 10 threads to upload files to the bucket.  To
        increase parallelism, modify max_concurrent_requests in your aws config
        file (Default path: ~/.aws/config).

        Since aws s3 sync does not support batch operations, we construct
        multiple commands to be run in parallel.

        Args:
            source_path_list: List of paths to local files or directories
            create_dirs: If the local_path is a directory and this is set to
                False, the contents of the directory are directly uploaded to
                root of the bucket. If the local_path is a directory and this is
                set to True, the directory is created in the bucket root and
                contents are uploaded to it.
        """

        def get_file_sync_command(base_dir_path, file_names):
            includes = ' '.join([
                f'--include {shlex.quote(file_name)}'
                for file_name in file_names
            ])
            base_dir_path = shlex.quote(base_dir_path)
            sync_command = ('aws s3 sync --no-follow-symlinks --exclude="*" '
                            f'{includes} {base_dir_path} '
                            f's3://{self.name}')
            return sync_command

        def get_dir_sync_command(src_dir_path, dest_dir_name):
            # we exclude .git directory from the sync
            excluded_list = storage_utils.get_excluded_files_from_gitignore(
                src_dir_path)
            excluded_list.append('.git/*')
            excludes = ' '.join([
                f'--exclude {shlex.quote(file_name)}'
                for file_name in excluded_list
            ])
            src_dir_path = shlex.quote(src_dir_path)
            sync_command = (f'aws s3 sync --no-follow-symlinks {excludes} '
                            f'{src_dir_path} '
                            f's3://{self.name}/{dest_dir_name}')
            return sync_command

        # Generate message for upload
        if len(source_path_list) > 1:
            source_message = f'{len(source_path_list)} paths'
        else:
            source_message = source_path_list[0]

        with rich_utils.safe_status(
                f'[bold cyan]Syncing '
                f'[green]{source_message}[/] to [green]s3://{self.name}/[/]'):
            data_utils.parallel_upload(
                source_path_list,
                get_file_sync_command,
                get_dir_sync_command,
                self.name,
                self._ACCESS_DENIED_MESSAGE,
                create_dirs=create_dirs,
                max_concurrent_uploads=_MAX_CONCURRENT_UPLOADS)

    def _transfer_to_s3(self) -> None:
        assert isinstance(self.source, str), self.source
        if self.source.startswith('gs://'):
            data_transfer.gcs_to_s3(self.name, self.name)
        elif self.source.startswith('r2://'):
            data_transfer.r2_to_s3(self.name, self.name)

    def _get_bucket(self) -> Tuple[StorageHandle, bool]:
        """Obtains the S3 bucket.

        If the bucket exists, this method will return the bucket.
        If the bucket does not exist, there are three cases:
          1) Raise an error if the bucket source starts with s3://
          2) Return None if bucket has been externally deleted and
             sync_on_reconstruction is False
          3) Create and return a new bucket otherwise

        Raises:
            StorageSpecError: If externally created bucket is attempted to be
                mounted without specifying storage source.
            StorageBucketCreateError: If creating the bucket fails
            StorageBucketGetError: If fetching a bucket fails
            StorageExternalDeletionError: If externally deleted storage is
                attempted to be fetched while reconstructing the storage for
                'sky storage delete' or 'sky start'
        """
        s3 = aws.resource('s3')
        bucket = s3.Bucket(self.name)

        try:
            # Try Public bucket case.
            # This line does not error out if the bucket is an external public
            # bucket or if it is a user's bucket that is publicly
            # accessible.
            self.client.head_bucket(Bucket=self.name)
            self._validate_existing_bucket()
            return bucket, False
        except aws.botocore_exceptions().ClientError as e:
            error_code = e.response['Error']['Code']
            # AccessDenied error for buckets that are private and not owned by
            # user.
            if error_code == '403':
                command = f'aws s3 ls {self.name}'
                with ux_utils.print_exception_no_traceback():
                    raise exceptions.StorageBucketGetError(
                        _BUCKET_FAIL_TO_CONNECT_MESSAGE.format(name=self.name) +
                        f' To debug, consider running `{command}`.') from e

        if isinstance(self.source, str) and self.source.startswith('s3://'):
            with ux_utils.print_exception_no_traceback():
                raise exceptions.StorageBucketGetError(
                    'Attempted to use a non-existent bucket as a source: '
                    f'{self.source}. Consider using `aws s3 ls '
                    f'{self.source}` to debug.')

        # If bucket cannot be found in both private and public settings,
        # the bucket is to be created by Sky. However, creation is skipped if
        # Store object is being reconstructed for deletion or re-mount with
        # sky start, and error is raised instead.
        if self.sync_on_reconstruction:
            bucket = self._create_s3_bucket(self.name, self.region)
            return bucket, True
        else:
            # Raised when Storage object is reconstructed for sky storage
            # delete or to re-mount Storages with sky start but the storage
            # is already removed externally.
            raise exceptions.StorageExternalDeletionError(
                'Attempted to fetch a non-existent bucket: '
                f'{self.name}')

    def _download_file(self, remote_path: str, local_path: str) -> None:
        """Downloads file from remote to local on s3 bucket
        using the boto3 API

        Args:
          remote_path: str; Remote path on S3 bucket
          local_path: str; Local path on user's device
        """
        self.bucket.download_file(remote_path, local_path)

    def mount_command(self, mount_path: str) -> str:
        """Returns the command to mount the bucket to the mount_path.

        Uses goofys to mount the bucket.

        Args:
          mount_path: str; Path to mount the bucket to.
        """
        install_cmd = mounting_utils.get_s3_mount_install_cmd()
        mount_cmd = mounting_utils.get_s3_mount_cmd(self.bucket.name,
                                                    mount_path)
        return mounting_utils.get_mounting_command(mount_path, install_cmd,
                                                   mount_cmd)

    def mount_cached_command(self, mount_path: str) -> str:
        install_cmd = mounting_utils.get_rclone_install_cmd()
        rclone_profile_name = (
            data_utils.Rclone.RcloneStores.S3.get_profile_name(self.name))
        rclone_config = data_utils.Rclone.RcloneStores.S3.get_config(
            rclone_profile_name=rclone_profile_name)
        mount_cached_cmd = mounting_utils.get_mount_cached_cmd(
            rclone_config, rclone_profile_name, self.bucket.name, mount_path)
        return mounting_utils.get_mounting_command(mount_path, install_cmd,
                                                   mount_cached_cmd)

    def _create_s3_bucket(self,
                          bucket_name: str,
                          region='us-east-2') -> StorageHandle:
        """Creates S3 bucket with specific name in specific region

        Args:
          bucket_name: str; Name of bucket
          region: str; Region name, e.g. us-west-1, us-east-2
        Raises:
          StorageBucketCreateError: If bucket creation fails.
        """
        s3_client = self.client
        try:
            create_bucket_config: Dict[str, Any] = {'Bucket': bucket_name}
            # If default us-east-1 region of create_bucket API is used,
            # the LocationConstraint must not be specified.
            # Reference: https://stackoverflow.com/a/51912090
            if region is not None and region != 'us-east-1':
                create_bucket_config['CreateBucketConfiguration'] = {
                    'LocationConstraint': region
                }
            s3_client.create_bucket(**create_bucket_config)
            logger.info(
                f'Created S3 bucket {bucket_name!r} in {region or "us-east-1"}')
        except aws.botocore_exceptions().ClientError as e:
            with ux_utils.print_exception_no_traceback():
                raise exceptions.StorageBucketCreateError(
                    f'Attempted to create a bucket {self.name} but failed.'
                ) from e
        return aws.resource('s3').Bucket(bucket_name)

    def _delete_s3_bucket(self, bucket_name: str) -> bool:
        """Deletes S3 bucket, including all objects in bucket

        Args:
          bucket_name: str; Name of bucket

        Returns:
         bool; True if bucket was deleted, False if it was deleted externally.
        """
        # Deleting objects is very slow programatically
        # (i.e. bucket.objects.all().delete() is slow).
        # In addition, standard delete operations (i.e. via `aws s3 rm`)
        # are slow, since AWS puts deletion markers.
        # https://stackoverflow.com/questions/49239351/why-is-it-so-much-slower-to-delete-objects-in-aws-s3-than-it-is-to-create-them
        # The fastest way to delete is to run `aws s3 rb --force`,
        # which removes the bucket by force.
        remove_command = f'aws s3 rb s3://{bucket_name} --force'
        try:
            with rich_utils.safe_status(
                    f'[bold cyan]Deleting S3 bucket {bucket_name}[/]'):
                subprocess.check_output(remove_command.split(' '),
                                        stderr=subprocess.STDOUT)
        except subprocess.CalledProcessError as e:
            if 'NoSuchBucket' in e.output.decode('utf-8'):
                logger.debug(
                    _BUCKET_EXTERNALLY_DELETED_DEBUG_MESSAGE.format(
                        bucket_name=bucket_name))
                return False
            else:
                with ux_utils.print_exception_no_traceback():
                    raise exceptions.StorageBucketDeleteError(
                        f'Failed to delete S3 bucket {bucket_name}.'
                        f'Detailed error: {e.output}')

        # Wait until bucket deletion propagates on AWS servers
        while data_utils.verify_s3_bucket(bucket_name):
            time.sleep(0.1)
        return True


class GcsStore(AbstractStore):
    """GcsStore inherits from Storage Object and represents the backend
    for GCS buckets.
    """

    _ACCESS_DENIED_MESSAGE = 'AccessDeniedException'

    def __init__(self,
                 name: str,
                 source: str,
                 region: Optional[str] = 'us-central1',
                 is_sky_managed: Optional[bool] = None,
                 sync_on_reconstruction: Optional[bool] = True):
        self.client: 'storage.Client'
        self.bucket: StorageHandle
        super().__init__(name, source, region, is_sky_managed,
                         sync_on_reconstruction)

    def _validate(self):
        if self.source is not None and isinstance(self.source, str):
            if self.source.startswith('s3://'):
                assert self.name == data_utils.split_s3_path(self.source)[0], (
                    'S3 Bucket is specified as path, the name should be the'
                    ' same as S3 bucket.')
                assert data_utils.verify_s3_bucket(self.name), (
                    f'Source specified as {self.source}, an S3 bucket. ',
                    'S3 Bucket should exist.')
            elif self.source.startswith('gs://'):
                assert self.name == data_utils.split_gcs_path(self.source)[0], (
                    'GCS Bucket is specified as path, the name should be '
                    'the same as GCS bucket.')
            elif data_utils.is_az_container_endpoint(self.source):
                storage_account_name, container_name, _ = (
                    data_utils.split_az_path(self.source))
                assert self.name == container_name, (
                    'Azure bucket is specified as path, the name should be '
                    'the same as Azure bucket.')
                assert data_utils.verify_az_bucket(
                    storage_account_name, self.name), (
                        f'Source specified as {self.source}, an Azure bucket. '
                        'Azure bucket should exist.')
            elif self.source.startswith('r2://'):
                assert self.name == data_utils.split_r2_path(self.source)[0], (
                    'R2 Bucket is specified as path, the name should be '
                    'the same as R2 bucket.')
                assert data_utils.verify_r2_bucket(self.name), (
                    f'Source specified as {self.source}, a R2 bucket. ',
                    'R2 Bucket should exist.')
            elif self.source.startswith('cos://'):
                assert self.name == data_utils.split_cos_path(self.source)[0], (
                    'COS Bucket is specified as path, the name should be '
                    'the same as COS bucket.')
                assert data_utils.verify_ibm_cos_bucket(self.name), (
                    f'Source specified as {self.source}, a COS bucket. ',
                    'COS Bucket should exist.')
        # Validate name
        self.name = self.validate_name(self.name)
        # Check if the storage is enabled
        if not _is_storage_cloud_enabled(str(clouds.GCP())):
            with ux_utils.print_exception_no_traceback():
                raise exceptions.ResourcesUnavailableError(
                    'Storage \'store: gcs\' specified, but '
                    'GCP access is disabled. To fix, enable '
                    'GCP by running `sky check`. '
                    'More info: https://skypilot.readthedocs.io/en/latest/getting-started/installation.html.')  # pylint: disable=line-too-long

    @classmethod
    def validate_name(cls, name: str) -> str:
        """Validates the name of the GCS store.

        Source for rules: https://cloud.google.com/storage/docs/buckets#naming
        """

        def _raise_no_traceback_name_error(err_str):
            with ux_utils.print_exception_no_traceback():
                raise exceptions.StorageNameError(err_str)

        if name is not None and isinstance(name, str):
            # Check for overall length
            if not 3 <= len(name) <= 222:
                _raise_no_traceback_name_error(
                    f'Invalid store name: name {name} must contain 3-222 '
                    'characters.')

            # Check for valid characters and start/end with a number or letter
            pattern = r'^[a-z0-9][-a-z0-9._]*[a-z0-9]$'
            if not re.match(pattern, name):
                _raise_no_traceback_name_error(
                    f'Invalid store name: name {name} can only contain '
                    'lowercase letters, numeric characters, dashes (-), '
                    'underscores (_), and dots (.). Spaces are not allowed. '
                    'Names must start and end with a number or letter.')

            # Check for 'goog' prefix and 'google' in the name
            if name.startswith('goog') or any(
                    s in name
                    for s in ['google', 'g00gle', 'go0gle', 'g0ogle']):
                _raise_no_traceback_name_error(
                    f'Invalid store name: name {name} cannot begin with the '
                    '"goog" prefix or contain "google" in various forms.')

            # Check for dot-separated components length
            components = name.split('.')
            if any(len(component) > 63 for component in components):
                _raise_no_traceback_name_error(
                    'Invalid store name: Dot-separated components in name '
                    f'{name} can be no longer than 63 characters.')

            if '..' in name or '.-' in name or '-.' in name:
                _raise_no_traceback_name_error(
                    f'Invalid store name: name {name} must not contain two '
                    'adjacent periods or a dot next to a hyphen.')

            # Check for IP address format
            ip_pattern = r'^(?:\d{1,3}\.){3}\d{1,3}$'
            if re.match(ip_pattern, name):
                _raise_no_traceback_name_error(
                    f'Invalid store name: name {name} cannot be represented as '
                    'an IP address in dotted-decimal notation '
                    '(for example, 192.168.5.4).')
        else:
            _raise_no_traceback_name_error('Store name must be specified.')
        return name

    def initialize(self):
        """Initializes the GCS store object on the cloud.

        Initialization involves fetching bucket if exists, or creating it if
        it does not.

        Raises:
          StorageBucketCreateError: If bucket creation fails
          StorageBucketGetError: If fetching existing bucket fails
          StorageInitError: If general initialization fails.
        """
        self.client = gcp.storage_client()
        self.bucket, is_new_bucket = self._get_bucket()
        if self.is_sky_managed is None:
            # If is_sky_managed is not specified, then this is a new storage
            # object (i.e., did not exist in global_user_state) and we should
            # set the is_sky_managed property.
            # If is_sky_managed is specified, then we take no action.
            self.is_sky_managed = is_new_bucket

    def upload(self):
        """Uploads source to store bucket.

        Upload must be called by the Storage handler - it is not called on
        Store initialization.

        Raises:
            StorageUploadError: if upload fails.
        """
        try:
            if isinstance(self.source, list):
                self.batch_gsutil_rsync(self.source, create_dirs=True)
            elif self.source is not None:
                if self.source.startswith('gs://'):
                    pass
                elif self.source.startswith('s3://'):
                    self._transfer_to_gcs()
                elif self.source.startswith('r2://'):
                    self._transfer_to_gcs()
                else:
                    # If a single directory is specified in source, upload
                    # contents to root of bucket by suffixing /*.
                    self.batch_gsutil_rsync([self.source])
        except exceptions.StorageUploadError:
            raise
        except Exception as e:
            raise exceptions.StorageUploadError(
                f'Upload failed for store {self.name}') from e

    def delete(self) -> None:
        deleted_by_skypilot = self._delete_gcs_bucket(self.name)
        if deleted_by_skypilot:
            msg_str = f'Deleted GCS bucket {self.name}.'
        else:
            msg_str = f'GCS bucket {self.name} may have been deleted ' \
                      f'externally. Removing from local state.'
        logger.info(f'{colorama.Fore.GREEN}{msg_str}'
                    f'{colorama.Style.RESET_ALL}')

    def get_handle(self) -> StorageHandle:
        return self.client.get_bucket(self.name)

    def batch_gsutil_cp(self,
                        source_path_list: List[Path],
                        create_dirs: bool = False) -> None:
        """Invokes gsutil cp -n to batch upload a list of local paths

        -n flag to gsutil cp checks the existence of an object before uploading,
        making it similar to gsutil rsync. Since it allows specification of a
        list of files, it is faster than calling gsutil rsync on each file.
        However, unlike rsync, files are compared based on just their filename,
        and any updates to a file would not be copied to the bucket.
        """
        # Generate message for upload
        if len(source_path_list) > 1:
            source_message = f'{len(source_path_list)} paths'
        else:
            source_message = source_path_list[0]

        # If the source_path list contains a directory, then gsutil cp -n
        # copies the dir as is to the root of the bucket. To copy the
        # contents of directory to the root, add /* to the directory path
        # e.g., /mydir/*
        source_path_list = [
            str(path) + '/*' if
            (os.path.isdir(path) and not create_dirs) else str(path)
            for path in source_path_list
        ]
        copy_list = '\n'.join(
            os.path.abspath(os.path.expanduser(p)) for p in source_path_list)
        gsutil_alias, alias_gen = data_utils.get_gsutil_command()
        sync_command = (f'{alias_gen}; echo "{copy_list}" | {gsutil_alias} '
                        f'cp -e -n -r -I gs://{self.name}')

        with rich_utils.safe_status(
                f'[bold cyan]Syncing '
                f'[green]{source_message}[/] to [green]gs://{self.name}/[/]'):
            data_utils.run_upload_cli(sync_command,
                                      self._ACCESS_DENIED_MESSAGE,
                                      bucket_name=self.name)

    def batch_gsutil_rsync(self,
                           source_path_list: List[Path],
                           create_dirs: bool = False) -> None:
        """Invokes gsutil rsync to batch upload a list of local paths

        Since gsutil rsync does not support include commands, We use negative
        look-ahead regex to exclude everything else than the path(s) we want to
        upload.

        Since gsutil rsync does not support batch operations, we construct
        multiple commands to be run in parallel.

        Args:
            source_path_list: List of paths to local files or directories
            create_dirs: If the local_path is a directory and this is set to
                False, the contents of the directory are directly uploaded to
                root of the bucket. If the local_path is a directory and this is
                set to True, the directory is created in the bucket root and
                contents are uploaded to it.
        """

        def get_file_sync_command(base_dir_path, file_names):
            sync_format = '|'.join(file_names)
            gsutil_alias, alias_gen = data_utils.get_gsutil_command()
            base_dir_path = shlex.quote(base_dir_path)
            sync_command = (f'{alias_gen}; {gsutil_alias} '
                            f'rsync -e -x \'^(?!{sync_format}$).*\' '
                            f'{base_dir_path} gs://{self.name}')
            return sync_command

        def get_dir_sync_command(src_dir_path, dest_dir_name):
            excluded_list = storage_utils.get_excluded_files_from_gitignore(
                src_dir_path)
            # we exclude .git directory from the sync
            excluded_list.append(r'^\.git/.*$')
            excludes = '|'.join(excluded_list)
            gsutil_alias, alias_gen = data_utils.get_gsutil_command()
            src_dir_path = shlex.quote(src_dir_path)
            sync_command = (f'{alias_gen}; {gsutil_alias} '
                            f'rsync -e -r -x \'({excludes})\' {src_dir_path} '
                            f'gs://{self.name}/{dest_dir_name}')
            return sync_command

        # Generate message for upload
        if len(source_path_list) > 1:
            source_message = f'{len(source_path_list)} paths'
        else:
            source_message = source_path_list[0]

        with rich_utils.safe_status(
                f'[bold cyan]Syncing '
                f'[green]{source_message}[/] to [green]gs://{self.name}/[/]'):
            data_utils.parallel_upload(
                source_path_list,
                get_file_sync_command,
                get_dir_sync_command,
                self.name,
                self._ACCESS_DENIED_MESSAGE,
                create_dirs=create_dirs,
                max_concurrent_uploads=_MAX_CONCURRENT_UPLOADS)

    def _transfer_to_gcs(self) -> None:
        if isinstance(self.source, str) and self.source.startswith('s3://'):
            data_transfer.s3_to_gcs(self.name, self.name)
        elif isinstance(self.source, str) and self.source.startswith('r2://'):
            data_transfer.r2_to_gcs(self.name, self.name)

    def _get_bucket(self) -> Tuple[StorageHandle, bool]:
        """Obtains the GCS bucket.
        If the bucket exists, this method will connect to the bucket.

        If the bucket does not exist, there are three cases:
          1) Raise an error if the bucket source starts with gs://
          2) Return None if bucket has been externally deleted and
             sync_on_reconstruction is False
          3) Create and return a new bucket otherwise

        Raises:
            StorageSpecError: If externally created bucket is attempted to be
                mounted without specifying storage source.
            StorageBucketCreateError: If creating the bucket fails
            StorageBucketGetError: If fetching a bucket fails
            StorageExternalDeletionError: If externally deleted storage is
                attempted to be fetched while reconstructing the storage for
                'sky storage delete' or 'sky start'
        """
        try:
            bucket = self.client.get_bucket(self.name)
            self._validate_existing_bucket()
            return bucket, False
        except gcp.not_found_exception() as e:
            if isinstance(self.source, str) and self.source.startswith('gs://'):
                with ux_utils.print_exception_no_traceback():
                    raise exceptions.StorageBucketGetError(
                        'Attempted to use a non-existent bucket as a source: '
                        f'{self.source}') from e
            else:
                # If bucket cannot be found (i.e., does not exist), it is to be
                # created by Sky. However, creation is skipped if Store object
                # is being reconstructed for deletion or re-mount with
                # sky start, and error is raised instead.
                if self.sync_on_reconstruction:
                    bucket = self._create_gcs_bucket(self.name, self.region)
                    return bucket, True
                else:
                    # This is raised when Storage object is reconstructed for
                    # sky storage delete or to re-mount Storages with sky start
                    # but the storage is already removed externally.
                    raise exceptions.StorageExternalDeletionError(
                        'Attempted to fetch a non-existent bucket: '
                        f'{self.name}') from e
        except gcp.forbidden_exception():
            # Try public bucket to see if bucket exists
            logger.info(
                'External Bucket detected; Connecting to external bucket...')
            try:
                a_client = gcp.anonymous_storage_client()
                bucket = a_client.bucket(self.name)
                # Check if bucket can be listed/read from
                next(bucket.list_blobs())
                return bucket, False
            except (gcp.not_found_exception(), ValueError) as e:
                command = f'gsutil ls gs://{self.name}'
                with ux_utils.print_exception_no_traceback():
                    raise exceptions.StorageBucketGetError(
                        _BUCKET_FAIL_TO_CONNECT_MESSAGE.format(name=self.name) +
                        f' To debug, consider running `{command}`.') from e

    def mount_command(self, mount_path: str) -> str:
        """Returns the command to mount the bucket to the mount_path.

        Uses gcsfuse to mount the bucket.

        Args:
          mount_path: str; Path to mount the bucket to.
        """
        install_cmd = mounting_utils.get_gcs_mount_install_cmd()
        mount_cmd = mounting_utils.get_gcs_mount_cmd(self.bucket.name,
                                                     mount_path)
        version_check_cmd = (
            f'gcsfuse --version | grep -q {mounting_utils.GCSFUSE_VERSION}')
        return mounting_utils.get_mounting_command(mount_path, install_cmd,
                                                   mount_cmd, version_check_cmd)

    def mount_cached_command(self, mount_path: str) -> str:
        install_cmd = mounting_utils.get_rclone_install_cmd()
        rclone_profile_name = data_utils.Rclone.RcloneStores.GCS.get_profile_name(
            self.name)
        rclone_config = data_utils.Rclone.RcloneStores.GCS.get_config(
            rclone_profile_name=rclone_profile_name)
        mount_cached_cmd = mounting_utils.get_mount_cached_cmd(
            rclone_config, rclone_profile_name, self.bucket.name, mount_path)
        return mounting_utils.get_mounting_command(mount_path, install_cmd,
                                                   mount_cached_cmd)

    def _download_file(self, remote_path: str, local_path: str) -> None:
        """Downloads file from remote to local on GS bucket

        Args:
          remote_path: str; Remote path on GS bucket
          local_path: str; Local path on user's device
        """
        blob = self.bucket.blob(remote_path)
        blob.download_to_filename(local_path, timeout=None)

    def _create_gcs_bucket(self,
                           bucket_name: str,
                           region='us-central1') -> StorageHandle:
        """Creates GCS bucket with specific name in specific region

        Args:
          bucket_name: str; Name of bucket
          region: str; Region name, e.g. us-central1, us-west1
        """
        try:
            bucket = self.client.bucket(bucket_name)
            bucket.storage_class = 'STANDARD'
            new_bucket = self.client.create_bucket(bucket, location=region)
        except Exception as e:  # pylint: disable=broad-except
            with ux_utils.print_exception_no_traceback():
                raise exceptions.StorageBucketCreateError(
                    f'Attempted to create a bucket {self.name} but failed.'
                ) from e
        logger.info(
            f'Created GCS bucket {new_bucket.name} in {new_bucket.location} '
            f'with storage class {new_bucket.storage_class}')
        return new_bucket

    def _delete_gcs_bucket(self, bucket_name: str) -> bool:
        """Deletes GCS bucket, including all objects in bucket

        Args:
          bucket_name: str; Name of bucket

        Returns:
         bool; True if bucket was deleted, False if it was deleted externally.
        """

        with rich_utils.safe_status(
                f'[bold cyan]Deleting GCS bucket {bucket_name}[/]'):
            try:
                self.client.get_bucket(bucket_name)
            except gcp.forbidden_exception() as e:
                # Try public bucket to see if bucket exists
                with ux_utils.print_exception_no_traceback():
                    raise PermissionError(
                        'External Bucket detected. User not allowed to delete '
                        'external bucket.') from e
            except gcp.not_found_exception():
                # If bucket does not exist, it may have been deleted externally.
                # Do a no-op in that case.
                logger.debug(
                    _BUCKET_EXTERNALLY_DELETED_DEBUG_MESSAGE.format(
                        bucket_name=bucket_name))
                return False
            try:
                gsutil_alias, alias_gen = data_utils.get_gsutil_command()
                remove_obj_command = (f'{alias_gen};{gsutil_alias} '
                                      f'rm -r gs://{bucket_name}')
                subprocess.check_output(remove_obj_command,
                                        stderr=subprocess.STDOUT,
                                        shell=True,
                                        executable='/bin/bash')
                return True
            except subprocess.CalledProcessError as e:
                with ux_utils.print_exception_no_traceback():
                    raise exceptions.StorageBucketDeleteError(
                        f'Failed to delete GCS bucket {bucket_name}.'
                        f'Detailed error: {e.output}')


class AzureBlobStore(AbstractStore):
    """Represents the backend for Azure Blob Storage Container."""

    _ACCESS_DENIED_MESSAGE = 'Access Denied'
    DEFAULT_STORAGE_ACCOUNT_NAME = 'sky{region}{user_hash}'
    DEFAULT_RESOURCE_GROUP_NAME = 'sky{user_hash}'

    class AzureBlobStoreMetadata(AbstractStore.StoreMetadata):
        """A pickle-able representation of Azure Blob Store.

        Allows store objects to be written to and reconstructed from
        global_user_state.
        """

        def __init__(self,
                     *,
                     name: str,
                     storage_account_name: str,
                     source: Optional[SourceType],
                     region: Optional[str] = None,
                     is_sky_managed: Optional[bool] = None):
            self.storage_account_name = storage_account_name
            super().__init__(name=name,
                             source=source,
                             region=region,
                             is_sky_managed=is_sky_managed)

        def __repr__(self):
            return (f'AzureBlobStoreMetadata('
                    f'\n\tname={self.name},'
                    f'\n\tstorage_account_name={self.storage_account_name},'
                    f'\n\tsource={self.source},'
                    f'\n\tregion={self.region},'
                    f'\n\tis_sky_managed={self.is_sky_managed})')

    def __init__(self,
                 name: str,
                 source: str,
                 storage_account_name: str = '',
                 region: Optional[str] = None,
                 is_sky_managed: Optional[bool] = None,
                 sync_on_reconstruction: bool = True):
        self.storage_client: 'storage.Client'
        self.resource_client: 'storage.Client'
        self.container_name: str
        # storage_account_name is not None when initializing only
        # when it is being reconstructed from the handle(metadata).
        self.storage_account_name = storage_account_name
        self.storage_account_key: Optional[str] = None
        self.resource_group_name: Optional[str] = None
        if region is None:
            region = 'eastus'
        super().__init__(name, source, region, is_sky_managed,
                         sync_on_reconstruction)

    @classmethod
    def from_metadata(cls, metadata: AbstractStore.StoreMetadata,
                      **override_args) -> 'AzureBlobStore':
        """Creates AzureBlobStore from a AzureBlobStoreMetadata object.

        Used when reconstructing Storage and Store objects from
        global_user_state.

        Args:
            metadata: Metadata object containing AzureBlobStore information.

        Returns:
            An instance of AzureBlobStore.
        """
        assert isinstance(metadata, AzureBlobStore.AzureBlobStoreMetadata)
        return cls(name=override_args.get('name', metadata.name),
                   storage_account_name=override_args.get(
                       'storage_account', metadata.storage_account_name),
                   source=override_args.get('source', metadata.source),
                   region=override_args.get('region', metadata.region),
                   is_sky_managed=override_args.get('is_sky_managed',
                                                    metadata.is_sky_managed),
                   sync_on_reconstruction=override_args.get(
                       'sync_on_reconstruction', True))

    def get_metadata(self) -> AzureBlobStoreMetadata:
        return self.AzureBlobStoreMetadata(
            name=self.name,
            storage_account_name=self.storage_account_name,
            source=self.source,
            region=self.region,
            is_sky_managed=self.is_sky_managed)

    def _validate(self):
        if self.source is not None and isinstance(self.source, str):
            if self.source.startswith('s3://'):
                assert self.name == data_utils.split_s3_path(self.source)[0], (
                    'S3 Bucket is specified as path, the name should be the'
                    ' same as S3 bucket.')
                assert data_utils.verify_s3_bucket(self.name), (
                    f'Source specified as {self.source}, a S3 bucket. ',
                    'S3 Bucket should exist.')
            elif self.source.startswith('gs://'):
                assert self.name == data_utils.split_gcs_path(self.source)[0], (
                    'GCS Bucket is specified as path, the name should be '
                    'the same as GCS bucket.')
                assert data_utils.verify_gcs_bucket(self.name), (
                    f'Source specified as {self.source}, a GCS bucket. ',
                    'GCS Bucket should exist.')
            elif data_utils.is_az_container_endpoint(self.source):
                _, container_name, _ = data_utils.split_az_path(self.source)
                assert self.name == container_name, (
                    'Azure bucket is specified as path, the name should be '
                    'the same as Azure bucket.')
            elif self.source.startswith('r2://'):
                assert self.name == data_utils.split_r2_path(self.source)[0], (
                    'R2 Bucket is specified as path, the name should be '
                    'the same as R2 bucket.')
                assert data_utils.verify_r2_bucket(self.name), (
                    f'Source specified as {self.source}, a R2 bucket. ',
                    'R2 Bucket should exist.')
            elif self.source.startswith('cos://'):
                assert self.name == data_utils.split_cos_path(self.source)[0], (
                    'COS Bucket is specified as path, the name should be '
                    'the same as COS bucket.')
                assert data_utils.verify_ibm_cos_bucket(self.name), (
                    f'Source specified as {self.source}, a COS bucket. ',
                    'COS Bucket should exist.')
        # Validate name
        self.name = self.validate_name(self.name)

        # Check if the storage is enabled
        if not _is_storage_cloud_enabled(str(clouds.Azure())):
            with ux_utils.print_exception_no_traceback():
                raise exceptions.ResourcesUnavailableError(
                    'Storage "store: azure" specified, but '
                    'Azure access is disabled. To fix, enable '
                    'Azure by running `sky check`. More info: '
                    'https://skypilot.readthedocs.io/en/latest/getting-started/installation.html.'  # pylint: disable=line-too-long
                )

    @classmethod
    def validate_name(cls, name: str) -> str:
        """Validates the name of the AZ Container.

        Source for rules: https://learn.microsoft.com/en-us/rest/api/storageservices/Naming-and-Referencing-Containers--Blobs--and-Metadata#container-names # pylint: disable=line-too-long

        Args:
            name: Name of the container

        Returns:
            Name of the container

        Raises:
            StorageNameError: if the given container name does not follow the
                naming convention
        """

        def _raise_no_traceback_name_error(err_str):
            with ux_utils.print_exception_no_traceback():
                raise exceptions.StorageNameError(err_str)

        if name is not None and isinstance(name, str):
            if not 3 <= len(name) <= 63:
                _raise_no_traceback_name_error(
                    f'Invalid store name: name {name} must be between 3 (min) '
                    'and 63 (max) characters long.')

            # Check for valid characters and start/end with a letter or number
            pattern = r'^[a-z0-9][-a-z0-9]*[a-z0-9]$'
            if not re.match(pattern, name):
                _raise_no_traceback_name_error(
                    f'Invalid store name: name {name} can consist only of '
                    'lowercase letters, numbers, and hyphens (-). '
                    'It must begin and end with a letter or number.')

            # Check for two adjacent hyphens
            if '--' in name:
                _raise_no_traceback_name_error(
                    f'Invalid store name: name {name} must not contain '
                    'two adjacent hyphens.')

        else:
            _raise_no_traceback_name_error('Store name must be specified.')
        return name

    def initialize(self):
        """Initializes the AZ Container object on the cloud.

        Initialization involves fetching container if exists, or creating it if
        it does not. Also, it checks for the existance of the storage account
        if provided by the user and the resource group is inferred from it.
        If not provided, both are created with a default naming conventions.

        Raises:
            StorageBucketCreateError: If container creation fails or storage
                account attempted to be created already exists.
            StorageBucketGetError: If fetching existing container fails.
            StorageInitError: If general initialization fails.
            NonExistentStorageAccountError: When storage account provided
                either through config.yaml or local db does not exist under
                user's subscription ID.
        """
        self.storage_client = data_utils.create_az_client('storage')
        self.resource_client = data_utils.create_az_client('resource')
        self.storage_account_name, self.resource_group_name = (
            self._get_storage_account_and_resource_group())

        # resource_group_name is set to None when using non-sky-managed
        # public container or private container without authorization.
        if self.resource_group_name is not None:
            self.storage_account_key = data_utils.get_az_storage_account_key(
                self.storage_account_name, self.resource_group_name,
                self.storage_client, self.resource_client)

        self.container_name, is_new_bucket = self._get_bucket()
        if self.is_sky_managed is None:
            # If is_sky_managed is not specified, then this is a new storage
            # object (i.e., did not exist in global_user_state) and we should
            # set the is_sky_managed property.
            # If is_sky_managed is specified, then we take no action.
            self.is_sky_managed = is_new_bucket

    def _get_storage_account_and_resource_group(
            self) -> Tuple[str, Optional[str]]:
        """Get storage account and resource group to be used for AzureBlobStore

        Storage account name and resource group name of the container to be
        used for AzureBlobStore object is obtained from this function. These
        are determined by either through the metadata, source, config.yaml, or
        default name:

        1) If self.storage_account_name already has a set value, this means we
        are reconstructing the storage object using metadata from the local
        state.db to reuse sky managed storage.

        2) Users provide externally created non-sky managed storage endpoint
        as a source from task yaml. Then, storage account is read from it and
        the resource group is inferred from it.

        3) Users provide the storage account, which they want to create the
        sky managed storage, through config.yaml. Then, resource group is
        inferred from it.

        4) If none of the above are true, default naming conventions are used
        to create the resource group and storage account for the users.

        Returns:
            str: The storage account name.
            Optional[str]: The resource group name, or None if not found.

        Raises:
            StorageBucketCreateError: If storage account attempted to be
                created already exists
            NonExistentStorageAccountError: When storage account provided
                either through config.yaml or local db does not exist under
                user's subscription ID.
        """
        # self.storage_account_name already has a value only when it is being
        # reconstructed with metadata from local db.
        if self.storage_account_name:
            resource_group_name = azure.get_az_resource_group(
                self.storage_account_name)
            if resource_group_name is None:
                # If the storage account does not exist, the containers under
                # the account does not exist as well.
                with ux_utils.print_exception_no_traceback():
                    raise exceptions.NonExistentStorageAccountError(
                        f'The storage account {self.storage_account_name!r} '
                        'read from local db does not exist under your '
                        'subscription ID. The account may have been externally'
                        ' deleted.')
            storage_account_name = self.storage_account_name
        # Using externally created container
        elif (isinstance(self.source, str) and
              data_utils.is_az_container_endpoint(self.source)):
            storage_account_name, container_name, _ = data_utils.split_az_path(
                self.source)
            assert self.name == container_name
            resource_group_name = azure.get_az_resource_group(
                storage_account_name)
        # Creates new resource group and storage account or use the
        # storage_account provided by the user through config.yaml
        else:
            config_storage_account = skypilot_config.get_nested(
                ('azure', 'storage_account'), None)
            if config_storage_account is not None:
                # using user provided storage account from config.yaml
                storage_account_name = config_storage_account
                resource_group_name = azure.get_az_resource_group(
                    storage_account_name)
                # when the provided storage account does not exist under user's
                # subscription id.
                if resource_group_name is None:
                    with ux_utils.print_exception_no_traceback():
                        raise exceptions.NonExistentStorageAccountError(
                            'The storage account '
                            f'{storage_account_name!r} specified in '
                            'config.yaml does not exist under the user\'s '
                            'subscription ID. Provide a storage account '
                            'through config.yaml only when creating a '
                            'container under an already existing storage '
                            'account within your subscription ID.')
            else:
                # If storage account name is not provided from config, then
                # use default resource group and storage account names.
                storage_account_name = (
                    self.DEFAULT_STORAGE_ACCOUNT_NAME.format(
                        region=self.region,
                        user_hash=common_utils.get_user_hash()))
                resource_group_name = (self.DEFAULT_RESOURCE_GROUP_NAME.format(
                    user_hash=common_utils.get_user_hash()))
                try:
                    # obtains detailed information about resource group under
                    # the user's subscription. Used to check if the name
                    # already exists
                    self.resource_client.resource_groups.get(
                        resource_group_name)
                except azure.exceptions().ResourceNotFoundError:
                    with rich_utils.safe_status(
                            '[bold cyan]Setting up resource group: '
                            f'{resource_group_name}'):
                        self.resource_client.resource_groups.create_or_update(
                            resource_group_name, {'location': self.region})
                    logger.info('Created Azure resource group '
                                f'{resource_group_name!r}.')
                # check if the storage account name already exists under the
                # given resource group name.
                try:
                    self.storage_client.storage_accounts.get_properties(
                        resource_group_name, storage_account_name)
                except azure.exceptions().ResourceNotFoundError:
                    with rich_utils.safe_status(
                            '[bold cyan]Setting up storage account: '
                            f'{storage_account_name}'):
                        self._create_storage_account(resource_group_name,
                                                     storage_account_name)
                        # wait until new resource creation propagates to Azure.
                        time.sleep(1)
                    logger.info('Created Azure storage account '
                                f'{storage_account_name!r}.')

        return storage_account_name, resource_group_name

    def _create_storage_account(self, resource_group_name: str,
                                storage_account_name: str) -> None:
        """Creates new storage account and assign Storage Blob Data Owner role.

        Args:
            resource_group_name: Name of the resource group which the storage
                account will be created under.
            storage_account_name: Name of the storage account to be created.

        Raises:
            StorageBucketCreateError: If storage account attempted to be
                created already exists or fails to assign role to the create
                storage account.
        """
        try:
            creation_response = (
                self.storage_client.storage_accounts.begin_create(
                    resource_group_name, storage_account_name, {
                        'sku': {
                            'name': 'Standard_GRS'
                        },
                        'kind': 'StorageV2',
                        'location': self.region,
                        'encryption': {
                            'services': {
                                'blob': {
                                    'key_type': 'Account',
                                    'enabled': True
                                }
                            },
                            'key_source': 'Microsoft.Storage'
                        },
                    }).result())
        except azure.exceptions().ResourceExistsError as error:
            with ux_utils.print_exception_no_traceback():
                raise exceptions.StorageBucketCreateError(
                    'Failed to create storage account '
                    f'{storage_account_name!r}. You may be '
                    'attempting to create a storage account '
                    'already being in use. Details: '
                    f'{common_utils.format_exception(error, use_bracket=True)}')

        # It may take some time for the created storage account to propagate
        # to Azure, we reattempt to assign the role for several times until
        # storage account creation fully propagates.
        role_assignment_start = time.time()
        retry = 0

        while (time.time() - role_assignment_start <
               constants.WAIT_FOR_STORAGE_ACCOUNT_CREATION):
            try:
                azure.assign_storage_account_iam_role(
                    storage_account_name=storage_account_name,
                    storage_account_id=creation_response.id)
                return
            except AttributeError as e:
                if 'signed_session' in str(e):
                    if retry % 5 == 0:
                        logger.info(
                            'Retrying role assignment due to propagation '
                            'delay of the newly created storage account. '
                            f'Retry count: {retry}.')
                    time.sleep(1)
                    retry += 1
                    continue
                with ux_utils.print_exception_no_traceback():
                    role_assignment_failure_error_msg = (
                        constants.ROLE_ASSIGNMENT_FAILURE_ERROR_MSG.format(
                            storage_account_name=storage_account_name))
                    raise exceptions.StorageBucketCreateError(
                        f'{role_assignment_failure_error_msg}'
                        'Details: '
                        f'{common_utils.format_exception(e, use_bracket=True)}')

    def upload(self):
        """Uploads source to store bucket.

        Upload must be called by the Storage handler - it is not called on
        Store initialization.

        Raises:
            StorageUploadError: if upload fails.
        """
        try:
            if isinstance(self.source, list):
                self.batch_az_blob_sync(self.source, create_dirs=True)
            elif self.source is not None:
                error_message = (
                    'Moving data directly from {cloud} to Azure is currently '
                    'not supported. Please specify a local source for the '
                    'storage object.')
                if data_utils.is_az_container_endpoint(self.source):
                    pass
                elif self.source.startswith('s3://'):
                    raise NotImplementedError(error_message.format('S3'))
                elif self.source.startswith('gs://'):
                    raise NotImplementedError(error_message.format('GCS'))
                elif self.source.startswith('r2://'):
                    raise NotImplementedError(error_message.format('R2'))
                elif self.source.startswith('cos://'):
                    raise NotImplementedError(error_message.format('IBM COS'))
                else:
                    self.batch_az_blob_sync([self.source])
        except exceptions.StorageUploadError:
            raise
        except Exception as e:
            raise exceptions.StorageUploadError(
                f'Upload failed for store {self.name}') from e

    def delete(self) -> None:
        """Deletes the storage."""
        deleted_by_skypilot = self._delete_az_bucket(self.name)
        if deleted_by_skypilot:
            msg_str = (f'Deleted AZ Container {self.name!r} under storage '
                       f'account {self.storage_account_name!r}.')
        else:
            msg_str = (f'AZ Container {self.name} may have '
                       'been deleted externally. Removing from local state.')
        logger.info(f'{colorama.Fore.GREEN}{msg_str}'
                    f'{colorama.Style.RESET_ALL}')

    def get_handle(self) -> StorageHandle:
        """Returns the Storage Handle object."""
        return self.storage_client.blob_containers.get(
            self.resource_group_name, self.storage_account_name, self.name)

    def batch_az_blob_sync(self,
                           source_path_list: List[Path],
                           create_dirs: bool = False) -> None:
        """Invokes az storage blob sync to batch upload a list of local paths.

        Args:
            source_path_list: List of paths to local files or directories
            create_dirs: If the local_path is a directory and this is set to
                False, the contents of the directory are directly uploaded to
                root of the bucket. If the local_path is a directory and this is
                set to True, the directory is created in the bucket root and
                contents are uploaded to it.
        """

        def get_file_sync_command(base_dir_path, file_names) -> str:
            # shlex.quote is not used for file_names as 'az storage blob sync'
            # already handles file names with empty spaces when used with
            # '--include-pattern' option.
            includes_list = ';'.join(file_names)
            includes = f'--include-pattern "{includes_list}"'
            base_dir_path = shlex.quote(base_dir_path)
            sync_command = (f'az storage blob sync '
                            f'--account-name {self.storage_account_name} '
                            f'--account-key {self.storage_account_key} '
                            f'{includes} '
                            '--delete-destination false '
                            f'--source {base_dir_path} '
                            f'--container {self.container_name}')
            return sync_command

        def get_dir_sync_command(src_dir_path, dest_dir_name) -> str:
            # we exclude .git directory from the sync
            excluded_list = storage_utils.get_excluded_files_from_gitignore(
                src_dir_path)
            excluded_list.append('.git/')
            excludes_list = ';'.join(
                [file_name.rstrip('*') for file_name in excluded_list])
            excludes = f'--exclude-path "{excludes_list}"'
            src_dir_path = shlex.quote(src_dir_path)
            container_path = (f'{self.container_name}/{dest_dir_name}'
                              if dest_dir_name else self.container_name)
            sync_command = (f'az storage blob sync '
                            f'--account-name {self.storage_account_name} '
                            f'--account-key {self.storage_account_key} '
                            f'{excludes} '
                            '--delete-destination false '
                            f'--source {src_dir_path} '
                            f'--container {container_path}')
            return sync_command

        # Generate message for upload
        assert source_path_list
        if len(source_path_list) > 1:
            source_message = f'{len(source_path_list)} paths'
        else:
            source_message = source_path_list[0]
        container_endpoint = data_utils.AZURE_CONTAINER_URL.format(
            storage_account_name=self.storage_account_name,
            container_name=self.name)
        with rich_utils.safe_status(f'[bold cyan]Syncing '
                                    f'[green]{source_message}[/] to '
                                    f'[green]{container_endpoint}/[/]'):
            data_utils.parallel_upload(
                source_path_list,
                get_file_sync_command,
                get_dir_sync_command,
                self.name,
                self._ACCESS_DENIED_MESSAGE,
                create_dirs=create_dirs,
                max_concurrent_uploads=_MAX_CONCURRENT_UPLOADS)

    def _get_bucket(self) -> Tuple[str, bool]:
        """Obtains the AZ Container.

        Buckets for Azure Blob Storage are referred as Containers.
        If the container exists, this method will return the container.
        If the container does not exist, there are three cases:
          1) Raise an error if the container source starts with https://
          2) Return None if container has been externally deleted and
             sync_on_reconstruction is False
          3) Create and return a new container otherwise

        Returns:
            str: name of the bucket(container)
            bool: represents either or not the bucket is managed by skypilot

        Raises:
            StorageBucketCreateError: If creating the container fails
            StorageBucketGetError: If fetching a container fails
            StorageExternalDeletionError: If externally deleted container is
                attempted to be fetched while reconstructing the Storage for
                'sky storage delete' or 'sky start'
        """
        try:
            container_url = data_utils.AZURE_CONTAINER_URL.format(
                storage_account_name=self.storage_account_name,
                container_name=self.name)
            container_client = data_utils.create_az_client(
                client_type='container',
                container_url=container_url,
                storage_account_name=self.storage_account_name,
                resource_group_name=self.resource_group_name)
            if container_client.exists():
                is_private = (True if
                              container_client.get_container_properties().get(
                                  'public_access', None) is None else False)
                # when user attempts to use private container without
                # access rights
                if self.resource_group_name is None and is_private:
                    with ux_utils.print_exception_no_traceback():
                        raise exceptions.StorageBucketGetError(
                            _BUCKET_FAIL_TO_CONNECT_MESSAGE.format(
                                name=self.name))
                self._validate_existing_bucket()
                return container_client.container_name, False
            # when the container name does not exist under the provided
            # storage account name and credentials, and user has the rights to
            # access the storage account.
            else:
                # when this if statement is not True, we let it to proceed
                # farther and create the container.
                if (isinstance(self.source, str) and
                        self.source.startswith('https://')):
                    with ux_utils.print_exception_no_traceback():
                        raise exceptions.StorageBucketGetError(
                            'Attempted to use a non-existent container as a '
                            f'source: {self.source}. Please check if the '
                            'container name is correct.')
        except azure.exceptions().ServiceRequestError as e:
            # raised when storage account name to be used does not exist.
            error_message = e.message
            if 'Name or service not known' in error_message:
                with ux_utils.print_exception_no_traceback():
                    raise exceptions.StorageBucketGetError(
                        'Attempted to fetch the container from non-existent '
                        'storage account '
                        f'name: {self.storage_account_name}. Please check '
                        'if the name is correct.')
            else:
                with ux_utils.print_exception_no_traceback():
                    raise exceptions.StorageBucketGetError(
                        'Failed to fetch the container from storage account '
                        f'{self.storage_account_name!r}.'
                        'Details: '
                        f'{common_utils.format_exception(e, use_bracket=True)}')
        # If the container cannot be found in both private and public settings,
        # the container is to be created by Sky. However, creation is skipped
        # if Store object is being reconstructed for deletion or re-mount with
        # sky start, and error is raised instead.
        if self.sync_on_reconstruction:
            container = self._create_az_bucket(self.name)
            return container.name, True

        # Raised when Storage object is reconstructed for sky storage
        # delete or to re-mount Storages with sky start but the storage
        # is already removed externally.
        with ux_utils.print_exception_no_traceback():
            raise exceptions.StorageExternalDeletionError(
                f'Attempted to fetch a non-existent container: {self.name}')

    def mount_command(self, mount_path: str) -> str:
        """Returns the command to mount the container to the mount_path.

        Uses blobfuse2 to mount the container.

        Args:
            mount_path: Path to mount the container to

        Returns:
            str: a heredoc used to setup the AZ Container mount
        """
        install_cmd = mounting_utils.get_az_mount_install_cmd()
        mount_cmd = mounting_utils.get_az_mount_cmd(self.container_name,
                                                    self.storage_account_name,
                                                    mount_path,
                                                    self.storage_account_key)
        return mounting_utils.get_mounting_command(mount_path, install_cmd,
                                                   mount_cmd)

    def _create_az_bucket(self, container_name: str) -> StorageHandle:
        """Creates AZ Container.

        Args:
            container_name: Name of bucket(container)

        Returns:
            StorageHandle: Handle to interact with the container

        Raises:
            StorageBucketCreateError: If container creation fails.
        """
        try:
            # Container is created under the region which the storage account
            # belongs to.
            container = self.storage_client.blob_containers.create(
                self.resource_group_name,
                self.storage_account_name,
                container_name,
                blob_container={})
            logger.info('Created AZ Container '
                        f'{container_name!r} in {self.region!r} under storage '
                        f'account {self.storage_account_name!r}.')
        except azure.exceptions().ResourceExistsError as e:
            if 'container is being deleted' in e.error.message:
                with ux_utils.print_exception_no_traceback():
                    raise exceptions.StorageBucketCreateError(
                        f'The container {self.name!r} is currently being '
                        'deleted. Please wait for the deletion to complete'
                        'before attempting to create a container with the '
                        'same name. This may take a few minutes.')
            else:
                with ux_utils.print_exception_no_traceback():
                    raise exceptions.StorageBucketCreateError(
                        f'Failed to create the container {self.name!r}. '
                        'Details: '
                        f'{common_utils.format_exception(e, use_bracket=True)}')
        return container

    def _delete_az_bucket(self, container_name: str) -> bool:
        """Deletes AZ Container, including all objects in Container.

        Args:
            container_name: Name of bucket(container).

        Returns:
            bool: True if container was deleted, False if it's deleted
                externally.

        Raises:
            StorageBucketDeleteError: If deletion fails for reasons other than
                the container not existing.
        """
        try:
            with rich_utils.safe_status(
                    f'[bold cyan]Deleting Azure container {container_name}[/]'):
                # Check for the existance of the container before deletion.
                self.storage_client.blob_containers.get(
                    self.resource_group_name,
                    self.storage_account_name,
                    container_name,
                )
                self.storage_client.blob_containers.delete(
                    self.resource_group_name,
                    self.storage_account_name,
                    container_name,
                )
        except azure.exceptions().ResourceNotFoundError as e:
            if 'Code: ContainerNotFound' in str(e):
                logger.debug(
                    _BUCKET_EXTERNALLY_DELETED_DEBUG_MESSAGE.format(
                        bucket_name=container_name))
                return False
            else:
                with ux_utils.print_exception_no_traceback():
                    raise exceptions.StorageBucketDeleteError(
                        f'Failed to delete Azure container {container_name}. '
                        f'Detailed error: {e}')
        return True


class R2Store(AbstractStore):
    """R2Store inherits from S3Store Object and represents the backend
    for R2 buckets.
    """

    _ACCESS_DENIED_MESSAGE = 'Access Denied'

    def __init__(self,
                 name: str,
                 source: str,
                 region: Optional[str] = 'auto',
                 is_sky_managed: Optional[bool] = None,
                 sync_on_reconstruction: Optional[bool] = True):
        self.client: 'boto3.client.Client'
        self.bucket: 'StorageHandle'
        super().__init__(name, source, region, is_sky_managed,
                         sync_on_reconstruction)

    def _validate(self):
        if self.source is not None and isinstance(self.source, str):
            if self.source.startswith('s3://'):
                assert self.name == data_utils.split_s3_path(self.source)[0], (
                    'S3 Bucket is specified as path, the name should be the'
                    ' same as S3 bucket.')
                assert data_utils.verify_s3_bucket(self.name), (
                    f'Source specified as {self.source}, a S3 bucket. ',
                    'S3 Bucket should exist.')
            elif self.source.startswith('gs://'):
                assert self.name == data_utils.split_gcs_path(self.source)[0], (
                    'GCS Bucket is specified as path, the name should be '
                    'the same as GCS bucket.')
                assert data_utils.verify_gcs_bucket(self.name), (
                    f'Source specified as {self.source}, a GCS bucket. ',
                    'GCS Bucket should exist.')
            elif data_utils.is_az_container_endpoint(self.source):
                storage_account_name, container_name, _ = (
                    data_utils.split_az_path(self.source))
                assert self.name == container_name, (
                    'Azure bucket is specified as path, the name should be '
                    'the same as Azure bucket.')
                assert data_utils.verify_az_bucket(
                    storage_account_name, self.name), (
                        f'Source specified as {self.source}, an Azure bucket. '
                        'Azure bucket should exist.')
            elif self.source.startswith('r2://'):
                assert self.name == data_utils.split_r2_path(self.source)[0], (
                    'R2 Bucket is specified as path, the name should be '
                    'the same as R2 bucket.')
            elif self.source.startswith('cos://'):
                assert self.name == data_utils.split_cos_path(self.source)[0], (
                    'IBM COS Bucket is specified as path, the name should be '
                    'the same as COS bucket.')
                assert data_utils.verify_ibm_cos_bucket(self.name), (
                    f'Source specified as {self.source}, a COS bucket. ',
                    'COS Bucket should exist.')
        # Validate name
        self.name = S3Store.validate_name(self.name)
        # Check if the storage is enabled
        if not _is_storage_cloud_enabled(cloudflare.NAME):
            with ux_utils.print_exception_no_traceback():
                raise exceptions.ResourcesUnavailableError(
                    'Storage \'store: r2\' specified, but ' \
                    'Cloudflare R2 access is disabled. To fix, '\
                    'enable Cloudflare R2 by running `sky check`. '\
                    'More info: https://skypilot.readthedocs.io/en/latest/getting-started/installation.html.'  # pylint: disable=line-too-long
                    )

    def initialize(self):
        """Initializes the R2 store object on the cloud.

        Initialization involves fetching bucket if exists, or creating it if
        it does not.

        Raises:
          StorageBucketCreateError: If bucket creation fails
          StorageBucketGetError: If fetching existing bucket fails
          StorageInitError: If general initialization fails.
        """
        self.client = data_utils.create_r2_client(self.region)
        self.bucket, is_new_bucket = self._get_bucket()
        if self.is_sky_managed is None:
            # If is_sky_managed is not specified, then this is a new storage
            # object (i.e., did not exist in global_user_state) and we should
            # set the is_sky_managed property.
            # If is_sky_managed is specified, then we take no action.
            self.is_sky_managed = is_new_bucket

    def upload(self):
        """Uploads source to store bucket.

        Upload must be called by the Storage handler - it is not called on
        Store initialization.

        Raises:
            StorageUploadError: if upload fails.
        """
        try:
            if isinstance(self.source, list):
                self.batch_aws_rsync(self.source, create_dirs=True)
            elif self.source is not None:
                if self.source.startswith('s3://'):
                    self._transfer_to_r2()
                elif self.source.startswith('gs://'):
                    self._transfer_to_r2()
                elif self.source.startswith('r2://'):
                    pass
                else:
                    self.batch_aws_rsync([self.source])
        except exceptions.StorageUploadError:
            raise
        except Exception as e:
            raise exceptions.StorageUploadError(
                f'Upload failed for store {self.name}') from e

    def delete(self) -> None:
        deleted_by_skypilot = self._delete_r2_bucket(self.name)
        if deleted_by_skypilot:
            msg_str = f'Deleted R2 bucket {self.name}.'
        else:
            msg_str = f'R2 bucket {self.name} may have been deleted ' \
                      f'externally. Removing from local state.'
        logger.info(f'{colorama.Fore.GREEN}{msg_str}'
                    f'{colorama.Style.RESET_ALL}')

    def get_handle(self) -> StorageHandle:
        return cloudflare.resource('s3').Bucket(self.name)

    def batch_aws_rsync(self,
                        source_path_list: List[Path],
                        create_dirs: bool = False) -> None:
        """Invokes aws s3 sync to batch upload a list of local paths to R2

        AWS Sync by default uses 10 threads to upload files to the bucket.  To
        increase parallelism, modify max_concurrent_requests in your aws config
        file (Default path: ~/.aws/config).

        Since aws s3 sync does not support batch operations, we construct
        multiple commands to be run in parallel.

        Args:
            source_path_list: List of paths to local files or directories
            create_dirs: If the local_path is a directory and this is set to
                False, the contents of the directory are directly uploaded to
                root of the bucket. If the local_path is a directory and this is
                set to True, the directory is created in the bucket root and
                contents are uploaded to it.
        """

        def get_file_sync_command(base_dir_path, file_names):
            includes = ' '.join([
                f'--include {shlex.quote(file_name)}'
                for file_name in file_names
            ])
            endpoint_url = cloudflare.create_endpoint()
            base_dir_path = shlex.quote(base_dir_path)
            sync_command = ('AWS_SHARED_CREDENTIALS_FILE='
                            f'{cloudflare.R2_CREDENTIALS_PATH} '
                            'aws s3 sync --no-follow-symlinks --exclude="*" '
                            f'{includes} {base_dir_path} '
                            f's3://{self.name} '
                            f'--endpoint {endpoint_url} '
                            f'--profile={cloudflare.R2_PROFILE_NAME}')
            return sync_command

        def get_dir_sync_command(src_dir_path, dest_dir_name):
            # we exclude .git directory from the sync
            excluded_list = storage_utils.get_excluded_files_from_gitignore(
                src_dir_path)
            excluded_list.append('.git/*')
            excludes = ' '.join([
                f'--exclude {shlex.quote(file_name)}'
                for file_name in excluded_list
            ])
            endpoint_url = cloudflare.create_endpoint()
            src_dir_path = shlex.quote(src_dir_path)
            sync_command = ('AWS_SHARED_CREDENTIALS_FILE='
                            f'{cloudflare.R2_CREDENTIALS_PATH} '
                            f'aws s3 sync --no-follow-symlinks {excludes} '
                            f'{src_dir_path} '
                            f's3://{self.name}/{dest_dir_name} '
                            f'--endpoint {endpoint_url} '
                            f'--profile={cloudflare.R2_PROFILE_NAME}')
            return sync_command

        # Generate message for upload
        if len(source_path_list) > 1:
            source_message = f'{len(source_path_list)} paths'
        else:
            source_message = source_path_list[0]

        with rich_utils.safe_status(
                f'[bold cyan]Syncing '
                f'[green]{source_message}[/] to [green]r2://{self.name}/[/]'):
            data_utils.parallel_upload(
                source_path_list,
                get_file_sync_command,
                get_dir_sync_command,
                self.name,
                self._ACCESS_DENIED_MESSAGE,
                create_dirs=create_dirs,
                max_concurrent_uploads=_MAX_CONCURRENT_UPLOADS)

    def _transfer_to_r2(self) -> None:
        assert isinstance(self.source, str), self.source
        if self.source.startswith('gs://'):
            data_transfer.gcs_to_r2(self.name, self.name)
        elif self.source.startswith('s3://'):
            data_transfer.s3_to_r2(self.name, self.name)

    def _get_bucket(self) -> Tuple[StorageHandle, bool]:
        """Obtains the R2 bucket.

        If the bucket exists, this method will return the bucket.
        If the bucket does not exist, there are three cases:
          1) Raise an error if the bucket source starts with s3://
          2) Return None if bucket has been externally deleted and
             sync_on_reconstruction is False
          3) Create and return a new bucket otherwise

        Raises:
            StorageSpecError: If externally created bucket is attempted to be
                mounted without specifying storage source.
            StorageBucketCreateError: If creating the bucket fails
            StorageBucketGetError: If fetching a bucket fails
            StorageExternalDeletionError: If externally deleted storage is
                attempted to be fetched while reconstructing the storage for
                'sky storage delete' or 'sky start'
        """
        r2 = cloudflare.resource('s3')
        bucket = r2.Bucket(self.name)
        endpoint_url = cloudflare.create_endpoint()
        try:
            # Try Public bucket case.
            # This line does not error out if the bucket is an external public
            # bucket or if it is a user's bucket that is publicly
            # accessible.
            self.client.head_bucket(Bucket=self.name)
            self._validate_existing_bucket()
            return bucket, False
        except aws.botocore_exceptions().ClientError as e:
            error_code = e.response['Error']['Code']
            # AccessDenied error for buckets that are private and not owned by
            # user.
            if error_code == '403':
                command = ('AWS_SHARED_CREDENTIALS_FILE='
                           f'{cloudflare.R2_CREDENTIALS_PATH} '
                           f'aws s3 ls s3://{self.name} '
                           f'--endpoint {endpoint_url} '
                           f'--profile={cloudflare.R2_PROFILE_NAME}')
                with ux_utils.print_exception_no_traceback():
                    raise exceptions.StorageBucketGetError(
                        _BUCKET_FAIL_TO_CONNECT_MESSAGE.format(name=self.name) +
                        f' To debug, consider running `{command}`.') from e

        if isinstance(self.source, str) and self.source.startswith('r2://'):
            with ux_utils.print_exception_no_traceback():
                raise exceptions.StorageBucketGetError(
                    'Attempted to use a non-existent bucket as a source: '
                    f'{self.source}. Consider using '
                    '`AWS_SHARED_CREDENTIALS_FILE='
                    f'{cloudflare.R2_CREDENTIALS_PATH} aws s3 ls '
                    f's3://{self.name} '
                    f'--endpoint {endpoint_url} '
                    f'--profile={cloudflare.R2_PROFILE_NAME}\' '
                    'to debug.')

        # If bucket cannot be found in both private and public settings,
        # the bucket is to be created by Sky. However, creation is skipped if
        # Store object is being reconstructed for deletion or re-mount with
        # sky start, and error is raised instead.
        if self.sync_on_reconstruction:
            bucket = self._create_r2_bucket(self.name)
            return bucket, True
        else:
            # Raised when Storage object is reconstructed for sky storage
            # delete or to re-mount Storages with sky start but the storage
            # is already removed externally.
            raise exceptions.StorageExternalDeletionError(
                'Attempted to fetch a non-existent bucket: '
                f'{self.name}')

    def _download_file(self, remote_path: str, local_path: str) -> None:
        """Downloads file from remote to local on r2 bucket
        using the boto3 API

        Args:
          remote_path: str; Remote path on R2 bucket
          local_path: str; Local path on user's device
        """
        self.bucket.download_file(remote_path, local_path)

    def mount_command(self, mount_path: str) -> str:
        """Returns the command to mount the bucket to the mount_path.

        Uses goofys to mount the bucket.

        Args:
          mount_path: str; Path to mount the bucket to.
        """
        install_cmd = mounting_utils.get_s3_mount_install_cmd()
        endpoint_url = cloudflare.create_endpoint()
        r2_credential_path = cloudflare.R2_CREDENTIALS_PATH
        r2_profile_name = cloudflare.R2_PROFILE_NAME
        mount_cmd = mounting_utils.get_r2_mount_cmd(r2_credential_path,
                                                    r2_profile_name,
                                                    endpoint_url,
                                                    self.bucket.name,
                                                    mount_path)
        return mounting_utils.get_mounting_command(mount_path, install_cmd,
                                                   mount_cmd)

    def _create_r2_bucket(self,
                          bucket_name: str,
                          region='auto') -> StorageHandle:
        """Creates R2 bucket with specific name in specific region

        Args:
          bucket_name: str; Name of bucket
          region: str; Region name, r2 automatically sets region
        Raises:
          StorageBucketCreateError: If bucket creation fails.
        """
        r2_client = self.client
        try:
            if region is None:
                r2_client.create_bucket(Bucket=bucket_name)
            else:
                location = {'LocationConstraint': region}
                r2_client.create_bucket(Bucket=bucket_name,
                                        CreateBucketConfiguration=location)
                logger.info(f'Created R2 bucket {bucket_name} in {region}')
        except aws.botocore_exceptions().ClientError as e:
            with ux_utils.print_exception_no_traceback():
                raise exceptions.StorageBucketCreateError(
                    f'Attempted to create a bucket '
                    f'{self.name} but failed.') from e
        return cloudflare.resource('s3').Bucket(bucket_name)

    def _delete_r2_bucket(self, bucket_name: str) -> bool:
        """Deletes R2 bucket, including all objects in bucket

        Args:
          bucket_name: str; Name of bucket

        Returns:
         bool; True if bucket was deleted, False if it was deleted externally.
        """
        # Deleting objects is very slow programatically
        # (i.e. bucket.objects.all().delete() is slow).
        # In addition, standard delete operations (i.e. via `aws s3 rm`)
        # are slow, since AWS puts deletion markers.
        # https://stackoverflow.com/questions/49239351/why-is-it-so-much-slower-to-delete-objects-in-aws-s3-than-it-is-to-create-them
        # The fastest way to delete is to run `aws s3 rb --force`,
        # which removes the bucket by force.
        endpoint_url = cloudflare.create_endpoint()
        remove_command = (
            f'AWS_SHARED_CREDENTIALS_FILE={cloudflare.R2_CREDENTIALS_PATH} '
            f'aws s3 rb s3://{bucket_name} --force '
            f'--endpoint {endpoint_url} '
            f'--profile={cloudflare.R2_PROFILE_NAME}')
        try:
            with rich_utils.safe_status(
                    f'[bold cyan]Deleting R2 bucket {bucket_name}[/]'):
                subprocess.check_output(remove_command,
                                        stderr=subprocess.STDOUT,
                                        shell=True)
        except subprocess.CalledProcessError as e:
            if 'NoSuchBucket' in e.output.decode('utf-8'):
                logger.debug(
                    _BUCKET_EXTERNALLY_DELETED_DEBUG_MESSAGE.format(
                        bucket_name=bucket_name))
                return False
            else:
                with ux_utils.print_exception_no_traceback():
                    raise exceptions.StorageBucketDeleteError(
                        f'Failed to delete R2 bucket {bucket_name}.'
                        f'Detailed error: {e.output}')

        # Wait until bucket deletion propagates on AWS servers
        while data_utils.verify_r2_bucket(bucket_name):
            time.sleep(0.1)
        return True


class IBMCosStore(AbstractStore):
    """IBMCosStore inherits from Storage Object and represents the backend
    for COS buckets.
    """
    _ACCESS_DENIED_MESSAGE = 'Access Denied'

    def __init__(self,
                 name: str,
                 source: str,
                 region: Optional[str] = 'us-east',
                 is_sky_managed: Optional[bool] = None,
                 sync_on_reconstruction: bool = True):
        self.client: 'storage.Client'
        self.bucket: 'StorageHandle'
        self.rclone_profile_name = (
            data_utils.Rclone.RcloneStores.IBM.get_profile_name(self.name))
        super().__init__(name, source, region, is_sky_managed,
                         sync_on_reconstruction)

    def _validate(self):
        if self.source is not None and isinstance(self.source, str):
            if self.source.startswith('s3://'):
                assert self.name == data_utils.split_s3_path(self.source)[0], (
                    'S3 Bucket is specified as path, the name should be the'
                    ' same as S3 bucket.')
                assert data_utils.verify_s3_bucket(self.name), (
                    f'Source specified as {self.source}, a S3 bucket. ',
                    'S3 Bucket should exist.')
            elif self.source.startswith('gs://'):
                assert self.name == data_utils.split_gcs_path(self.source)[0], (
                    'GCS Bucket is specified as path, the name should be '
                    'the same as GCS bucket.')
                assert data_utils.verify_gcs_bucket(self.name), (
                    f'Source specified as {self.source}, a GCS bucket. ',
                    'GCS Bucket should exist.')
            elif data_utils.is_az_container_endpoint(self.source):
                storage_account_name, container_name, _ = (
                    data_utils.split_az_path(self.source))
                assert self.name == container_name, (
                    'Azure bucket is specified as path, the name should be '
                    'the same as Azure bucket.')
                assert data_utils.verify_az_bucket(
                    storage_account_name, self.name), (
                        f'Source specified as {self.source}, an Azure bucket. '
                        'Azure bucket should exist.')
            elif self.source.startswith('r2://'):
                assert self.name == data_utils.split_r2_path(self.source)[0], (
                    'R2 Bucket is specified as path, the name should be '
                    'the same as R2 bucket.')
                assert data_utils.verify_r2_bucket(self.name), (
                    f'Source specified as {self.source}, a R2 bucket. ',
                    'R2 Bucket should exist.')
            elif self.source.startswith('cos://'):
                assert self.name == data_utils.split_cos_path(self.source)[0], (
                    'COS Bucket is specified as path, the name should be '
                    'the same as COS bucket.')
        # Validate name
        self.name = IBMCosStore.validate_name(self.name)

    @classmethod
    def validate_name(cls, name: str) -> str:
        """Validates the name of a COS bucket.

        Rules source: https://ibm.github.io/ibm-cos-sdk-java/com/ibm/cloud/objectstorage/services/s3/model/Bucket.html  # pylint: disable=line-too-long
        """

        def _raise_no_traceback_name_error(err_str):
            with ux_utils.print_exception_no_traceback():
                raise exceptions.StorageNameError(err_str)

        if name is not None and isinstance(name, str):
            if not 3 <= len(name) <= 63:
                _raise_no_traceback_name_error(
                    f'Invalid store name: {name} must be between 3 (min) '
                    'and 63 (max) characters long.')

            # Check for valid characters and start/end with a letter or number
            pattern = r'^[a-z0-9][-a-z0-9.]*[a-z0-9]$'
            if not re.match(pattern, name):
                _raise_no_traceback_name_error(
                    f'Invalid store name: {name} can consist only of '
                    'lowercase letters, numbers, dots (.), and dashes (-). '
                    'It must begin and end with a letter or number.')

            # Check for two adjacent periods or dashes
            if any(substring in name for substring in ['..', '--']):
                _raise_no_traceback_name_error(
                    f'Invalid store name: {name} must not contain '
                    'two adjacent periods/dashes')

            # Check for IP address format
            ip_pattern = r'^(?:\d{1,3}\.){3}\d{1,3}$'
            if re.match(ip_pattern, name):
                _raise_no_traceback_name_error(
                    f'Invalid store name: {name} must not be formatted as '
                    'an IP address (for example, 192.168.5.4).')

            if any(substring in name for substring in ['.-', '-.']):
                _raise_no_traceback_name_error(
                    f'Invalid store name: {name} must '
                    'not allow substrings: ".-", "-." .')
        else:
            _raise_no_traceback_name_error('Store name must be specified.')
        return name

    def initialize(self):
        """Initializes the cos store object on the cloud.

        Initialization involves fetching bucket if exists, or creating it if
        it does not.

        Raises:
          StorageBucketCreateError: If bucket creation fails
          StorageBucketGetError: If fetching existing bucket fails
          StorageInitError: If general initialization fails.
        """
        self.client = ibm.get_cos_client(self.region)
        self.s3_resource = ibm.get_cos_resource(self.region)
        self.bucket, is_new_bucket = self._get_bucket()
        if self.is_sky_managed is None:
            # If is_sky_managed is not specified, then this is a new storage
            # object (i.e., did not exist in global_user_state) and we should
            # set the is_sky_managed property.
            # If is_sky_managed is specified, then we take no action.
            self.is_sky_managed = is_new_bucket

    def upload(self):
        """Uploads files from local machine to bucket.

        Upload must be called by the Storage handler - it is not called on
        Store initialization.

        Raises:
            StorageUploadError: if upload fails.
        """
        try:
            if isinstance(self.source, list):
                self.batch_ibm_rsync(self.source, create_dirs=True)
            elif self.source is not None:
                if self.source.startswith('cos://'):
                    # cos bucket used as a dest, can't be used as source.
                    pass
                elif self.source.startswith('s3://'):
                    raise Exception('IBM COS currently not supporting'
                                    'data transfers between COS and S3')
                elif self.source.startswith('gs://'):
                    raise Exception('IBM COS currently not supporting'
                                    'data transfers between COS and GS')
                elif self.source.startswith('r2://'):
                    raise Exception('IBM COS currently not supporting'
                                    'data transfers between COS and r2')
                else:
                    self.batch_ibm_rsync([self.source])

        except Exception as e:
            raise exceptions.StorageUploadError(
                f'Upload failed for store {self.name}') from e

    def delete(self) -> None:
        self._delete_cos_bucket()
        logger.info(f'{colorama.Fore.GREEN}Deleted COS bucket {self.name}.'
                    f'{colorama.Style.RESET_ALL}')

    def get_handle(self) -> StorageHandle:
        return self.s3_resource.Bucket(self.name)

    def batch_ibm_rsync(self,
                        source_path_list: List[Path],
                        create_dirs: bool = False) -> None:
        """Invokes rclone copy to batch upload a list of local paths to cos

        Since rclone does not support batch operations, we construct
        multiple commands to be run in parallel.

        Args:
            source_path_list: List of paths to local files or directories
            create_dirs: If the local_path is a directory and this is set to
                False, the contents of the directory are directly uploaded to
                root of the bucket. If the local_path is a directory and this is
                set to True, the directory is created in the bucket root and
                contents are uploaded to it.
        """

        def get_dir_sync_command(src_dir_path, dest_dir_name) -> str:
            """returns an rclone command that copies a complete folder
              from 'src_dir_path' to bucket/'dest_dir_name'.

            `rclone copy` copies files from source path to target.
            files with identical names at won't be copied over, unless
            their modification date is more recent.
            works similarly to `aws sync` (without --delete).

            Args:
                src_dir_path (str): local source path from which to copy files.
                dest_dir_name (str): remote target path files are copied to.

            Returns:
                str: bash command using rclone to sync files. Executed remotely.
            """

            # .git directory is excluded from the sync
            # wrapping src_dir_path with "" to support path with spaces
            src_dir_path = shlex.quote(src_dir_path)
            sync_command = (
                'rclone copy --exclude ".git/*" '
                f'{src_dir_path} '
                f'{self.rclone_profile_name}:{self.name}/{dest_dir_name}')
            return sync_command

        def get_file_sync_command(base_dir_path, file_names) -> str:
            """returns an rclone command that copies files: 'file_names'
               from base directory: `base_dir_path` to bucket.

            `rclone copy` copies files from source path to target.
            files with identical names at won't be copied over, unless
            their modification date is more recent.
            works similarly to `aws sync` (without --delete).

            Args:
                base_dir_path (str): local path from which to copy files.
                file_names (List): specific file names to copy.

            Returns:
                str: bash command using rclone to sync files
            """

            # wrapping file_name with "" to support spaces
            includes = ' '.join([
                f'--include {shlex.quote(file_name)}'
                for file_name in file_names
            ])
            base_dir_path = shlex.quote(base_dir_path)
            sync_command = ('rclone copy '
                            f'{includes} {base_dir_path} '
                            f'{self.rclone_profile_name}:{self.name}')
            return sync_command

        # Generate message for upload
        if len(source_path_list) > 1:
            source_message = f'{len(source_path_list)} paths'
        else:
            source_message = source_path_list[0]

        with rich_utils.safe_status(
                f'[bold cyan]Syncing '
                f'[green]{source_message}[/] to '
                f'[green]cos://{self.region}/{self.name}/[/]'):
            data_utils.parallel_upload(
                source_path_list,
                get_file_sync_command,
                get_dir_sync_command,
                self.name,
                self._ACCESS_DENIED_MESSAGE,
                create_dirs=create_dirs,
                max_concurrent_uploads=_MAX_CONCURRENT_UPLOADS)

    def _get_bucket(self) -> Tuple[StorageHandle, bool]:
        """returns IBM COS bucket object if exists, otherwise creates it.

        Returns:
          StorageHandle(str): bucket name
          bool: indicates whether a new bucket was created.

        Raises:
            StorageSpecError: If externally created bucket is attempted to be
                mounted without specifying storage source.
            StorageBucketCreateError: If bucket creation fails.
            StorageBucketGetError: If fetching a bucket fails
            StorageExternalDeletionError: If externally deleted storage is
                attempted to be fetched while reconstructing the storage for
                'sky storage delete' or 'sky start'
        """

        bucket_profile_name = data_utils.Rclone.RcloneStores.IBM.value + self.name
        try:
            bucket_region = data_utils.get_ibm_cos_bucket_region(self.name)
        except exceptions.StorageBucketGetError as e:
            with ux_utils.print_exception_no_traceback():
                command = f'rclone lsd {bucket_profile_name}: '
                raise exceptions.StorageBucketGetError(
                    _BUCKET_FAIL_TO_CONNECT_MESSAGE.format(name=self.name) +
                    f' To debug, consider running `{command}`.') from e

        try:
            uri_region = data_utils.split_cos_path(
                self.source)[2]  # type: ignore
        except ValueError:
            # source isn't a cos uri
            uri_region = ''

        # bucket's region doesn't match specified region in URI
        if bucket_region and uri_region and uri_region != bucket_region\
              and self.sync_on_reconstruction:
            with ux_utils.print_exception_no_traceback():
                raise exceptions.StorageBucketGetError(
                    f'Bucket {self.name} exists in '
                    f'region {bucket_region}, '
                    f'but URI specified region {uri_region}.')

        if not bucket_region and uri_region:
            # bucket doesn't exist but source is a bucket URI
            with ux_utils.print_exception_no_traceback():
                raise exceptions.StorageBucketGetError(
                    'Attempted to use a non-existent bucket as a source: '
                    f'{self.name} by providing URI. Consider using '
                    '`rclone lsd <remote>` on relevant remotes returned '
                    'via `rclone listremotes` to debug.')

        data_utils.Rclone.store_rclone_config(
            self.name,
            data_utils.Rclone.RcloneStores.IBM,
            self.region,  # type: ignore
        )
        if not bucket_region and self.sync_on_reconstruction:
            # bucket doesn't exist
            return self._create_cos_bucket(self.name, self.region), True
        elif not bucket_region and not self.sync_on_reconstruction:
            # Raised when Storage object is reconstructed for sky storage
            # delete or to re-mount Storages with sky start but the storage
            # is already removed externally.
            raise exceptions.StorageExternalDeletionError(
                'Attempted to fetch a non-existent bucket: '
                f'{self.name}')
        else:
            # bucket exists
            bucket = self.s3_resource.Bucket(self.name)
            self._validate_existing_bucket()
            return bucket, False

    def _download_file(self, remote_path: str, local_path: str) -> None:
        """Downloads file from remote to local on s3 bucket
        using the boto3 API

        Args:
          remote_path: str; Remote path on S3 bucket
          local_path: str; Local path on user's device
        """
        self.client.download_file(self.name, local_path, remote_path)

    def mount_command(self, mount_path: str) -> str:
        """Returns the command to mount the bucket to the mount_path.

        Uses rclone to mount the bucket.
        Source: https://github.com/rclone/rclone

        Args:
          mount_path: str; Path to mount the bucket to.
        """
        # install rclone if not installed.
        install_cmd = mounting_utils.get_rclone_install_cmd()
        rclone_config = data_utils.Rclone.RcloneStores.IBM.get_config(
            rclone_profile_name=self.rclone_profile_name,
            region=self.region)  # type: ignore
        mount_cmd = mounting_utils.get_cos_mount_cmd(rclone_config,
                                                     self.rclone_profile_name,
                                                     self.bucket.name,
                                                     mount_path)
        return mounting_utils.get_mounting_command(mount_path, install_cmd,
                                                   mount_cmd)

    def _create_cos_bucket(self,
                           bucket_name: str,
                           region='us-east') -> StorageHandle:
        """Creates IBM COS bucket with specific name in specific region

        Args:
          bucket_name: str; Name of bucket
          region: str; Region name, e.g. us-east, us-south
        Raises:
          StorageBucketCreateError: If bucket creation fails.
        """
        try:
            self.client.create_bucket(
                Bucket=bucket_name,
                CreateBucketConfiguration={
                    'LocationConstraint': f'{region}-smart'
                })
            logger.info(f'Created IBM COS bucket {bucket_name} in {region} '
                        f'with storage class smart tier')
            self.bucket = self.s3_resource.Bucket(bucket_name)

        except ibm.ibm_botocore.exceptions.ClientError as e:  # type: ignore[union-attr]  # pylint: disable=line-too-long
            with ux_utils.print_exception_no_traceback():
                raise exceptions.StorageBucketCreateError(
                    f'Failed to create bucket: '
                    f'{bucket_name}') from e

        s3_bucket_exists_waiter = self.client.get_waiter('bucket_exists')
        s3_bucket_exists_waiter.wait(Bucket=bucket_name)

        return self.bucket

    def _delete_cos_bucket(self):
        bucket = self.s3_resource.Bucket(self.name)
        try:
            bucket_versioning = self.s3_resource.BucketVersioning(self.name)
            if bucket_versioning.status == 'Enabled':
                res = list(bucket.object_versions.delete())
            else:
                res = list(bucket.objects.delete())
            logger.debug(f'Deleted bucket\'s content:\n{res}')
            bucket.delete()
            bucket.wait_until_not_exists()
        except ibm.ibm_botocore.exceptions.ClientError as e:
            if e.__class__.__name__ == 'NoSuchBucket':
                logger.debug('bucket already removed')
        data_utils.Rclone.delete_rclone_bucket_profile(
            self.name, data_utils.Rclone.RcloneStores.IBM)<|MERGE_RESOLUTION|>--- conflicted
+++ resolved
@@ -27,11 +27,7 @@
 from sky.data import data_utils
 from sky.data import mounting_utils
 from sky.data import storage_utils
-<<<<<<< HEAD
-from sky.data.data_utils import Rclone
 from sky.skylet import constants
-=======
->>>>>>> 64d9a7d9
 from sky.utils import common_utils
 from sky.utils import rich_utils
 from sky.utils import schemas
