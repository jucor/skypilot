"""Task: a coarse-grained stage in an application."""
import inspect
import json
import os
import re
import typing
from typing import (Any, Callable, Dict, Iterable, List, Optional, Set, Tuple,
                    Union)

import colorama
import yaml

import sky
from sky import clouds
from sky import exceptions
from sky import global_user_state
from sky import serve as serve_lib
from sky import sky_logging
from sky.backends import backend_utils
import sky.dag
from sky.data import data_utils
from sky.data import storage as storage_lib
from sky.provision import docker_utils
from sky.skylet import constants
from sky.utils import common_utils
from sky.utils import schemas
from sky.utils import ux_utils

if typing.TYPE_CHECKING:
    from sky import resources as resources_lib

logger = sky_logging.init_logger(__name__)

# A lambda generating commands (node rank_i, node addrs -> cmd_i).
CommandGen = Callable[[int, List[str]], Optional[str]]
CommandOrCommandGen = Union[str, CommandGen]

_VALID_NAME_REGEX = '[a-z0-9]+(?:[._-]{1,2}[a-z0-9]+)*'
_VALID_NAME_DESCR = ('ASCII characters and may contain lowercase and'
                     ' uppercase letters, digits, underscores, periods,'
                     ' and dashes. Must start and end with alphanumeric'
                     ' characters. No triple dashes or underscores.')

_RUN_FN_CHECK_FAIL_MSG = (
    'run command generator must take exactly 2 arguments: node_rank (int) and'
    'a list of node ip addresses (List[str]). Got {run_sig}')


def _is_valid_name(name: Optional[str]) -> bool:
    """Checks if the task name is valid.

    Valid is defined as either NoneType or str with ASCII characters which may
    contain lowercase and uppercase letters, digits, underscores, periods,
    and dashes. Must start and end with alphanumeric characters.
    No triple dashes or underscores.

    Examples:
        some_name_here
        some-name-here
        some__name__here
        some--name--here
        some__name--here
        some.name.here
        some-name_he.re
        this---shouldnt--work
        this___shouldnt_work
        _thisshouldntwork
        thisshouldntwork_
    """
    if name is None:
        return True
    return bool(re.fullmatch(_VALID_NAME_REGEX, name))


def _fill_in_env_vars_in_file_mounts(
    file_mounts: Dict[str, Any],
    task_envs: Dict[str, str],
) -> Dict[str, Any]:
    """Detects env vars in file_mounts and fills them with task_envs.

    Use cases of env vars in file_mounts:
    - dst/src paths; e.g.,
        /model_path/llama-${SIZE}b: s3://llama-weights/llama-${SIZE}b
    - storage's name (bucket name)
    - storage's source (local path)

    We simply dump file_mounts into a json string, and replace env vars using
    regex. This should be safe as file_mounts has been schema-validated.

    Env vars of the following forms are detected:
        - ${ENV}
        - $ENV
    where <ENV> must appear in task.envs.
    """
    # TODO(zongheng): support ${ENV:-default}?
    file_mounts_str = json.dumps(file_mounts)

    def replace_var(match):
        var_name = match.group(1)
        # If the variable isn't in the dictionary, return it unchanged
        return task_envs.get(var_name, match.group(0))

    # Pattern for valid env var names in bash.
    pattern = r'\$\{?\b([a-zA-Z_][a-zA-Z0-9_]*)\b\}?'
    file_mounts_str = re.sub(pattern, replace_var, file_mounts_str)
    return json.loads(file_mounts_str)


def _check_docker_login_config(task_envs: Dict[str, str]) -> bool:
    """Checks if there is a valid docker login config in task_envs.

    If any of the docker login env vars is set, all of them must be set.

    Raises:
        ValueError: if any of the docker login env vars is set, but not all of
            them are set.
    """
    all_keys = constants.DOCKER_LOGIN_ENV_VARS
    existing_keys = all_keys & set(task_envs.keys())
    if not existing_keys:
        return False
    if len(existing_keys) != len(all_keys):
        with ux_utils.print_exception_no_traceback():
            raise ValueError(
                f'If any of {", ".join(all_keys)} is set, all of them must '
                f'be set. Missing envs: {all_keys - existing_keys}')
    return True


def _with_docker_login_config(
    resources_set: Set['resources_lib.Resources'],
    task_envs: Dict[str, str],
) -> Set['resources_lib.Resources']:
    if not _check_docker_login_config(task_envs):
        return resources_set
    docker_login_config = docker_utils.DockerLoginConfig.from_env_vars(
        task_envs)

    def _add_docker_login_config(resources: 'resources_lib.Resources'):
        docker_image = resources.extract_docker_image()
        if docker_image is None:
            logger.warning(f'{colorama.Fore.YELLOW}Docker login configs '
                           f'{", ".join(constants.DOCKER_LOGIN_ENV_VARS)} '
                           'are provided, but no docker image is specified '
                           'in `image_id`. The login configs will be '
                           f'ignored.{colorama.Style.RESET_ALL}')
            return resources
        # Already checked in extract_docker_image
        assert len(resources.image_id) == 1, resources.image_id
        region = list(resources.image_id.keys())[0]
        # We automatically add the server prefix to the image name if
        # the user did not add it.
        server_prefix = f'{docker_login_config.server}/'
        if not docker_image.startswith(server_prefix):
            docker_image = f'{server_prefix}{docker_image}'
        return resources.copy(image_id={region: 'docker:' + docker_image},
                              _docker_login_config=docker_login_config)

    return {_add_docker_login_config(resources) for resources in resources_set}


class Task:
    """Task: a computation to be run on the cloud."""

    CLI_CMD_TASK_NAME = 'sky-cmd'

    def __init__(
        self,
        name: Optional[str] = None,
        *,
        setup: Optional[str] = None,
        run: Optional[CommandOrCommandGen] = None,
        envs: Optional[Dict[str, str]] = None,
        workdir: Optional[str] = None,
        num_nodes: Optional[int] = None,
        # Advanced:
        docker_image: Optional[str] = None,
        event_callback: Optional[str] = None,
        blocked_resources: Optional[Iterable['resources_lib.Resources']] = None,
    ):
        """Initializes a Task.

        All fields are optional.  ``Task.run`` is the actual program: either a
        shell command to run (str) or a command generator for different nodes
        (lambda; see below).

        Optionally, call ``Task.set_resources()`` to set the resource
        requirements for this task.  If not set, a default CPU-only requirement
        is assumed (the same as ``sky cpunode``).

        All setters of this class, ``Task.set_*()``, return ``self``, i.e.,
        they are fluent APIs and can be chained together.

        Example:
            .. code-block:: python

                # A Task that will sync up local workdir '.', containing
                # requirements.txt and train.py.
                sky.Task(setup='pip install requirements.txt',
                         run='python train.py',
                         workdir='.')

                # An empty Task for provisioning a cluster.
                task = sky.Task(num_nodes=n).set_resources(...)

                # Chaining setters.
                sky.Task().set_resources(...).set_file_mounts(...)

        Args:
          name: A string name for the Task for display purposes.
          setup: A setup command, which will be run before executing the run
            commands ``run``, and executed under ``workdir``.
          run: The actual command for the task. If not None, either a shell
            command (str) or a command generator (callable).  If latter, it
            must take a node rank and a list of node addresses as input and
            return a shell command (str) (valid to return None for some nodes,
            in which case no commands are run on them).  Run commands will be
            run under ``workdir``. Note the command generator should be a
            self-contained lambda.
          envs: A dictionary of environment variables to set before running the
            setup and run commands.
          workdir: The local working directory.  This directory will be synced
            to a location on the remote VM(s), and ``setup`` and ``run``
            commands will be run under that location (thus, they can rely on
            relative paths when invoking binaries).
          num_nodes: The number of nodes to provision for this Task.  If None,
            treated as 1 node.  If > 1, each node will execute its own
            setup/run command, where ``run`` can either be a str, meaning all
            nodes get the same command, or a lambda, with the semantics
            documented above.
          docker_image: (EXPERIMENTAL: Only in effect when LocalDockerBackend
            is used.) The base docker image that this Task will be built on.
            Defaults to 'gpuci/miniforge-cuda:11.4-devel-ubuntu18.04'.
          blocked_resources: A set of resources that this task cannot run on.
        """
        self.name = name
        self.run = run
        self.storage_mounts: Dict[str, storage_lib.Storage] = {}
        self.storage_plans: Dict[storage_lib.Storage,
                                 storage_lib.StoreType] = {}
        self.setup = setup
        self._envs = envs or {}
        self.workdir = workdir
        self.docker_image = (docker_image if docker_image else
                             'gpuci/miniforge-cuda:11.4-devel-ubuntu18.04')
        self.event_callback = event_callback
        # Ignore type error due to a mypy bug.
        # https://github.com/python/mypy/issues/3004
        self.num_nodes = num_nodes  # type: ignore

        self.inputs: Optional[str] = None
        self.outputs: Optional[str] = None
        self.estimated_inputs_size_gigabytes: Optional[float] = None
        self.estimated_outputs_size_gigabytes: Optional[float] = None
        # Default to CPUNode
        self.resources = {sky.Resources()}
        self._service: Optional[serve_lib.SkyServiceSpec] = None
        # Resources that this task cannot run on.
        self.blocked_resources = blocked_resources

        self.time_estimator_func: Optional[Callable[['sky.Resources'],
                                                    int]] = None
        self.file_mounts: Optional[Dict[str, str]] = None

        # Only set when 'self' is a spot controller task: 'self.spot_dag' is
        # the underlying managed spot dag (sky.Dag object).
        self.spot_dag: Optional['sky.Dag'] = None

        # Only set to True when 'self' is a sky serve controller task.
        self.is_sky_serve_controller_task = False

        # Filled in by the optimizer.  If None, this Task is not planned.
        self.best_resources = None
        # Check if the task is legal.
        self._validate()

        dag = sky.dag.get_current_dag()
        if dag is not None:
            dag.add(self)

    def _validate(self):
        """Checks if the Task fields are valid."""
        if not _is_valid_name(self.name):
            with ux_utils.print_exception_no_traceback():
                raise ValueError(f'Invalid task name {self.name}. Valid name: '
                                 f'{_VALID_NAME_DESCR}')

        # Check self.run
        if callable(self.run):
            run_sig = inspect.signature(self.run)
            # Check that run is a function with 2 arguments.
            if len(run_sig.parameters) != 2:
                with ux_utils.print_exception_no_traceback():
                    raise ValueError(_RUN_FN_CHECK_FAIL_MSG.format(run_sig))

            type_list = [int, List[str]]
            # Check annotations, if exists
            for i, param in enumerate(run_sig.parameters.values()):
                if param.annotation != inspect.Parameter.empty:
                    if param.annotation != type_list[i]:
                        with ux_utils.print_exception_no_traceback():
                            raise ValueError(
                                _RUN_FN_CHECK_FAIL_MSG.format(run_sig))

            # Check self containedness.
            run_closure = inspect.getclosurevars(self.run)
            if run_closure.nonlocals:
                with ux_utils.print_exception_no_traceback():
                    raise ValueError(
                        'run command generator must be self contained. '
                        f'Found nonlocals: {run_closure.nonlocals}')
            if run_closure.globals:
                with ux_utils.print_exception_no_traceback():
                    raise ValueError(
                        'run command generator must be self contained. '
                        f'Found globals: {run_closure.globals}')
            if run_closure.unbound:
                # Do not raise an error here. Import statements, which are
                # allowed, will be considered as unbounded.
                pass
        elif self.run is not None and not isinstance(self.run, str):
            with ux_utils.print_exception_no_traceback():
                raise ValueError('run must be either a shell script (str) or '
                                 f'a command generator ({CommandGen}). '
                                 f'Got {type(self.run)}')

        # Workdir.
        if self.workdir is not None:
            full_workdir = os.path.abspath(os.path.expanduser(self.workdir))
            if not os.path.isdir(full_workdir):
                # Symlink to a dir is legal (isdir() follows symlinks).
                with ux_utils.print_exception_no_traceback():
                    raise ValueError(
                        'Workdir must exist and must be a directory (or '
                        f'a symlink to a directory). {self.workdir} not found.')

    @staticmethod
    def from_yaml_config(
        config: Dict[str, Any],
        env_overrides: Optional[List[Tuple[str, str]]] = None,
    ) -> 'Task':
        if env_overrides is not None:
            # We must override env vars before constructing the Task, because
            # the Storage object creation is eager and it (its name/source
            # fields) may depend on env vars.
            #
            # FIXME(zongheng): The eagerness / how we construct Task's from
            # entrypoint (YAML, CLI args) should be fixed.
            new_envs = config.get('envs', {})
            new_envs.update(env_overrides)
            config['envs'] = new_envs

        # More robust handling for 'envs': explicitly convert keys and values to
        # str, since users may pass '123' as keys/values which will get parsed
        # as int causing validate_schema() to fail.
        envs = config.get('envs')
        if envs is not None and isinstance(envs, dict):
            config['envs'] = {str(k): str(v) for k, v in envs.items()}

        backend_utils.validate_schema(config, schemas.get_task_schema(),
                                      'Invalid task YAML: ')

        # Fill in any Task.envs into file_mounts (src/dst paths, storage
        # name/source).
        if config.get('file_mounts') is not None:
            config['file_mounts'] = _fill_in_env_vars_in_file_mounts(
                config['file_mounts'], config.get('envs', {}))

        task = Task(
            config.pop('name', None),
            run=config.pop('run', None),
            workdir=config.pop('workdir', None),
            setup=config.pop('setup', None),
            num_nodes=config.pop('num_nodes', None),
            envs=config.pop('envs', None),
            event_callback=config.pop('event_callback', None),
        )

        # Create lists to store storage objects inlined in file_mounts.
        # These are retained in dicts in the YAML schema and later parsed to
        # storage objects with the storage/storage_mount objects.
        fm_storages = []
        file_mounts = config.pop('file_mounts', None)
        if file_mounts is not None:
            copy_mounts = {}
            for dst_path, src in file_mounts.items():
                # Check if it is str path
                if isinstance(src, str):
                    copy_mounts[dst_path] = src
                # If the src is not a str path, it is likely a dict. Try to
                # parse storage object.
                elif isinstance(src, dict):
                    fm_storages.append((dst_path, src))
                else:
                    with ux_utils.print_exception_no_traceback():
                        raise ValueError(f'Unable to parse file_mount '
                                         f'{dst_path}:{src}')
            task.set_file_mounts(copy_mounts)

        task_storage_mounts: Dict[str, storage_lib.Storage] = {}
        all_storages = fm_storages
        for storage in all_storages:
            mount_path = storage[0]
            assert mount_path, 'Storage mount path cannot be empty.'
            try:
                storage_obj = storage_lib.Storage.from_yaml_config(storage[1])
            except exceptions.StorageSourceError as e:
                # Patch the error message to include the mount path, if included
                e.args = (e.args[0].replace('<destination_path>',
                                            mount_path),) + e.args[1:]
                raise e
            task_storage_mounts[mount_path] = storage_obj
        task.set_storage_mounts(task_storage_mounts)

        if config.get('inputs') is not None:
            inputs_dict = config.pop('inputs')
            assert len(inputs_dict) == 1, 'Only one input is allowed.'
            inputs = list(inputs_dict.keys())[0]
            estimated_size_gigabytes = list(inputs_dict.values())[0]
            # TODO: allow option to say (or detect) no download/egress cost.
            task.set_inputs(inputs=inputs,
                            estimated_size_gigabytes=estimated_size_gigabytes)

        if config.get('outputs') is not None:
            outputs_dict = config.pop('outputs')
            assert len(outputs_dict) == 1, 'Only one output is allowed.'
            outputs = list(outputs_dict.keys())[0]
            estimated_size_gigabytes = list(outputs_dict.values())[0]
            task.set_outputs(outputs=outputs,
                             estimated_size_gigabytes=estimated_size_gigabytes)

        resources = config.pop('resources', None)
        resources = sky.Resources.from_yaml_config(resources)

        task.set_resources({resources})

        service = config.pop('service', None)
        if service is not None:
            service = serve_lib.SkyServiceSpec.from_yaml_config(service)
        task.set_service(service)

        assert not config, f'Invalid task args: {config.keys()}'
        return task

    @staticmethod
    def from_yaml(yaml_path: str) -> 'Task':
        """Initializes a task from a task YAML.

        Example:
            .. code-block:: python

                task = sky.Task.from_yaml('/path/to/task.yaml')

        Args:
          yaml_path: file path to a valid task yaml file.

        Raises:
          ValueError: if the path gets loaded into a str instead of a dict; or
            if there are any other parsing errors.
        """
        with open(os.path.expanduser(yaml_path), 'r', encoding='utf-8') as f:
            # TODO(zongheng): use
            #  https://github.com/yaml/pyyaml/issues/165#issuecomment-430074049
            # to raise errors on duplicate keys.
            config = yaml.safe_load(f)

        if isinstance(config, str):
            with ux_utils.print_exception_no_traceback():
                raise ValueError('YAML loaded as str, not as dict. '
                                 f'Is it correct? Path: {yaml_path}')

        if config is None:
            config = {}
        return Task.from_yaml_config(config)

    @property
    def num_nodes(self) -> int:
        return self._num_nodes

    @num_nodes.setter
    def num_nodes(self, num_nodes: Optional[int]) -> None:
        if num_nodes is None:
            num_nodes = 1
        if not isinstance(num_nodes, int) or num_nodes <= 0:
            with ux_utils.print_exception_no_traceback():
                raise ValueError(
                    f'num_nodes should be a positive int. Got: {num_nodes}')
        self._num_nodes = num_nodes

    @property
    def envs(self) -> Dict[str, str]:
        return self._envs

    def update_envs(
            self, envs: Union[None, List[Tuple[str, str]],
                              Dict[str, str]]) -> 'Task':
        """Updates environment variables for use inside the setup/run commands.

        Args:
          envs: (optional) either a list of ``(env_name, value)`` or a dict
            ``{env_name: value}``.

        Returns:
          self: The current task, with envs updated.

        Raises:
          ValueError: if various invalid inputs errors are detected.
        """
        if envs is None:
            envs = {}
        if isinstance(envs, (list, tuple)):
            keys = set(env[0] for env in envs)
            if len(keys) != len(envs):
                with ux_utils.print_exception_no_traceback():
                    raise ValueError('Duplicate env keys provided.')
            envs = dict(envs)
        if isinstance(envs, dict):
            for key in envs:
                if not isinstance(key, str):
                    with ux_utils.print_exception_no_traceback():
                        raise ValueError('Env keys must be strings.')
                if not common_utils.is_valid_env_var(key):
                    with ux_utils.print_exception_no_traceback():
                        raise ValueError(f'Invalid env key: {key}')
        else:
            with ux_utils.print_exception_no_traceback():
                raise ValueError(
                    'envs must be List[Tuple[str, str]] or Dict[str, str]: '
                    f'{envs}')
        self._envs.update(envs)
        # If the update_envs() is called after set_resources(), we need to
        # manually update docker login config in task resources, in case the
        # docker login envs are newly added.
        if _check_docker_login_config(self._envs):
            self.resources = _with_docker_login_config(self.resources,
                                                       self._envs)
        return self

    @property
    def need_spot_recovery(self) -> bool:
        return any(r.spot_recovery is not None for r in self.resources)

    @property
    def use_spot(self) -> bool:
        return any(r.use_spot for r in self.resources)

    def set_inputs(self, inputs: str,
                   estimated_size_gigabytes: float) -> 'Task':
        # E.g., 's3://bucket', 'gs://bucket', or None.
        self.inputs = inputs
        self.estimated_inputs_size_gigabytes = estimated_size_gigabytes
        return self

    def get_inputs(self) -> Optional[str]:
        return self.inputs

    def get_estimated_inputs_size_gigabytes(self) -> Optional[float]:
        return self.estimated_inputs_size_gigabytes

    def get_inputs_cloud(self):
        """EXPERIMENTAL: Returns the cloud my inputs live in."""
        assert isinstance(self.inputs, str), self.inputs
        if self.inputs.startswith('s3:'):
            return clouds.AWS()
        elif self.inputs.startswith('gs:'):
            return clouds.GCP()
        elif self.inputs.startswith('cos:'):
            return clouds.IBM()
        else:
            with ux_utils.print_exception_no_traceback():
                raise ValueError(f'cloud path not supported: {self.inputs}')

    def set_outputs(self, outputs: str,
                    estimated_size_gigabytes: float) -> 'Task':
        self.outputs = outputs
        self.estimated_outputs_size_gigabytes = estimated_size_gigabytes
        return self

    def get_outputs(self) -> Optional[str]:
        return self.outputs

    def get_estimated_outputs_size_gigabytes(self) -> Optional[float]:
        return self.estimated_outputs_size_gigabytes

    def set_resources(
        self, resources: Union['resources_lib.Resources',
                               Set['resources_lib.Resources']]
    ) -> 'Task':
        """Sets the required resources to execute this task.

        If this function is not called for a Task, default resource
        requirements will be used (8 vCPUs).

        Args:
          resources: either a sky.Resources, or a set of them.  The latter case
            is EXPERIMENTAL and indicates asking the optimizer to "pick the
            best of these resources" to run this task.

        Returns:
          self: The current task, with resources set.
        """
        if isinstance(resources, sky.Resources):
            resources = {resources}
        # TODO(woosuk): Check if the resources are None.
        self.resources = _with_docker_login_config(resources, self.envs)
        return self

    def get_resources(self):
        return self.resources

    @property
    def service(self) -> Optional[serve_lib.SkyServiceSpec]:
        return self._service

    def set_service(self,
                    service: Optional[serve_lib.SkyServiceSpec]) -> 'Task':
        """Sets the service spec for this task.

        Args:
          service: a SkyServiceSpec object.

        Returns:
          self: The current task, with service set.
        """
        self._service = service
        return self

    def set_time_estimator(self, func: Callable[['sky.Resources'],
                                                int]) -> 'Task':
        """Sets a func mapping resources to estimated time (secs).

        This is EXPERIMENTAL.
        """
        self.time_estimator_func = func
        return self

    def estimate_runtime(self, resources):
        """Returns a func mapping resources to estimated time (secs).

        This is EXPERIMENTAL.
        """
        if self.time_estimator_func is None:
            raise NotImplementedError(
                f'Node [{self}] does not have a cost model set; '
                'call set_time_estimator() first')
        return self.time_estimator_func(resources)

    def set_file_mounts(self, file_mounts: Optional[Dict[str, str]]) -> 'Task':
        """Sets the file mounts for this task.

        Useful for syncing datasets, dotfiles, etc.

        File mounts are a dictionary: ``{remote_path: local_path/cloud URI}``.
        Local (or cloud) files/directories will be synced to the specified
        paths on the remote VM(s) where this Task will run.

        Neither source or destimation paths can end with a slash.

        Example:
            .. code-block:: python

                task.set_file_mounts({
                    '~/.dotfile': '/local/.dotfile',
                    # /remote/dir/ will contain the contents of /local/dir/.
                    '/remote/dir': '/local/dir',
                })

        Args:
          file_mounts: an optional dict of ``{remote_path: local_path/cloud
            URI}``, where remote means the VM(s) on which this Task will
            eventually run on, and local means the node from which the task is
            launched.

        Returns:
          self: the current task, with file mounts set.

        Raises:
          ValueError: if input paths are invalid.
        """
        if file_mounts is None:
            self.file_mounts = None
            return self
        for target, source in file_mounts.items():
            if target.endswith('/') or source.endswith('/'):
                with ux_utils.print_exception_no_traceback():
                    raise ValueError(
                        'File mount paths cannot end with a slash '
                        '(try "/mydir: /mydir" or "/myfile: /myfile"). '
                        f'Found: target={target} source={source}')
            if data_utils.is_cloud_store_url(target):
                with ux_utils.print_exception_no_traceback():
                    raise ValueError(
                        'File mount destination paths cannot be cloud storage')
            if not data_utils.is_cloud_store_url(source):
                if not os.path.exists(
                        os.path.abspath(os.path.expanduser(source))):
                    with ux_utils.print_exception_no_traceback():
                        raise ValueError(
                            f'File mount source {source!r} does not exist '
                            'locally. To fix: check if it exists, and correct '
                            'the path.')
            # TODO(zhwu): /home/username/sky_workdir as the target path need
            # to be filtered out as well.
            if (target == constants.SKY_REMOTE_WORKDIR and
                    self.workdir is not None):
                with ux_utils.print_exception_no_traceback():
                    raise ValueError(
                        f'Cannot use {constants.SKY_REMOTE_WORKDIR!r} as a '
                        'destination path of a file mount, as it will be used '
                        'by the workdir. If uploading a file/folder to the '
                        'workdir is needed, please specify the full path to '
                        'the file/folder.')

        self.file_mounts = file_mounts
        return self

    def update_file_mounts(self, file_mounts: Dict[str, str]) -> 'Task':
        """Updates the file mounts for this task.

        Different from set_file_mounts(), this function updates into the
        existing file_mounts (calls ``dict.update()``), rather than
        overwritting it.

        This should be called before provisioning in order to take effect.

        Example:
            .. code-block:: python

                task.update_file_mounts({
                    '~/.config': '~/Documents/config',
                    '/tmp/workdir': '/local/workdir/cnn-cifar10',
                })

        Args:
          file_mounts: a dict of ``{remote_path: local_path/cloud URI}``, where
            remote means the VM(s) on which this Task will eventually run on,
            and local means the node from which the task is launched.

        Returns:
          self: the current task, with file mounts updated.

        Raises:
          ValueError: if input paths are invalid.
        """
        if self.file_mounts is None:
            self.file_mounts = {}
        assert self.file_mounts is not None
        self.file_mounts.update(file_mounts)
        # For validation logic:
        return self.set_file_mounts(self.file_mounts)

    def set_storage_mounts(
        self,
        storage_mounts: Optional[Dict[str, storage_lib.Storage]],
    ) -> 'Task':
        """Sets the storage mounts for this task.

        Storage mounts are a dictionary: ``{mount_path: sky.Storage object}``,
        each of which mounts a sky.Storage object (a cloud object store bucket)
        to a path inside the remote cluster.

        A sky.Storage object can be created by uploading from a local directory
        (setting ``source``), or backed by an existing cloud bucket (setting
        ``name`` to the bucket name; or setting ``source`` to the bucket URI).

        Example:
            .. code-block:: python

                task.set_storage_mounts({
                    '/remote/imagenet/': sky.Storage(name='my-bucket',
                                                     source='/local/imagenet'),
                })

        Args:
          storage_mounts: an optional dict of ``{mount_path: sky.Storage
            object}``, where mount_path is the path inside the remote VM(s)
            where the Storage object will be mounted on.

        Returns:
          self: The current task, with storage mounts set.

        Raises:
          ValueError: if input paths are invalid.
        """
        if storage_mounts is None:
            self.storage_mounts = {}
            return self
        for target, _ in storage_mounts.items():
            # TODO(zhwu): /home/username/sky_workdir as the target path need
            # to be filtered out as well.
            if (target == constants.SKY_REMOTE_WORKDIR and
                    self.workdir is not None):
                with ux_utils.print_exception_no_traceback():
                    raise ValueError(
                        f'Cannot use {constants.SKY_REMOTE_WORKDIR!r} as a '
                        'destination path of a file mount, as it will be used '
                        'by the workdir. If uploading a file/folder to the '
                        'workdir is needed, please specify the full path to '
                        'the file/folder.')

            if data_utils.is_cloud_store_url(target):
                with ux_utils.print_exception_no_traceback():
                    raise ValueError(
                        'Storage mount destination path cannot be cloud storage'
                    )
        # Storage source validation is done in Storage object
        self.storage_mounts = storage_mounts
        return self

    def update_storage_mounts(
            self, storage_mounts: Dict[str, storage_lib.Storage]) -> 'Task':
        """Updates the storage mounts for this task.

        Different from set_storage_mounts(), this function updates into the
        existing storage_mounts (calls ``dict.update()``), rather than
        overwriting it.

        This should be called before provisioning in order to take effect.

        Args:
          storage_mounts: an optional dict of ``{mount_path: sky.Storage
            object}``, where mount_path is the path inside the remote VM(s)
            where the Storage object will be mounted on.

        Returns:
          self: The current task, with storage mounts updated.

        Raises:
          ValueError: if input paths are invalid.
        """
        if not storage_mounts:
            return self
        task_storage_mounts = self.storage_mounts if self.storage_mounts else {}
        task_storage_mounts.update(storage_mounts)
        return self.set_storage_mounts(task_storage_mounts)

    def get_preferred_store_type(self) -> storage_lib.StoreType:
        # TODO(zhwu, romilb): The optimizer should look at the source and
        #  destination to figure out the right stores to use. For now, we
        #  use a heuristic solution to find the store type by the following
        #  order:
        #  1. cloud decided in best_resources.
        #  2. cloud specified in the task resources.
        #  3. if not specified or the task's cloud does not support storage,
        #     use the first enabled storage cloud.
        # This should be refactored and moved to the optimizer.
        assert len(self.resources) == 1, self.resources
        storage_cloud = None

        backend_utils.check_public_cloud_enabled()
        enabled_storage_clouds = global_user_state.get_enabled_storage_clouds()
        if not enabled_storage_clouds:
            raise ValueError('No enabled cloud for storage, run: sky check')

        if self.best_resources is not None:
            storage_cloud = self.best_resources.cloud
        else:
            resources = list(self.resources)[0]
            storage_cloud = resources.cloud
        if storage_cloud is not None:
            if str(storage_cloud) not in enabled_storage_clouds:
                storage_cloud = None

        if storage_cloud is None:
            storage_cloud = clouds.CLOUD_REGISTRY.from_str(
                enabled_storage_clouds[0])
            assert storage_cloud is not None, enabled_storage_clouds[0]

        store_type = storage_lib.get_storetype_from_cloud(storage_cloud)
        return store_type

    def sync_storage_mounts(self) -> None:
        """(INTERNAL) Eagerly syncs storage mounts to cloud storage.

        After syncing up, COPY-mode storage mounts are translated into regular
        file_mounts of the form ``{ /remote/path: {s3,gs,..}://<bucket path>
        }``.
        """
        for storage in self.storage_mounts.values():
            if len(storage.stores) == 0:
                store_type = self.get_preferred_store_type()
                self.storage_plans[storage] = store_type
                storage.add_store(store_type)
            else:
                # We will download the first store that is added to remote.
                self.storage_plans[storage] = list(storage.stores.keys())[0]

        storage_mounts = self.storage_mounts
        storage_plans = self.storage_plans
        for mnt_path, storage in storage_mounts.items():
            if storage.mode == storage_lib.StorageMode.COPY:
                store_type = storage_plans[storage]
                if store_type is storage_lib.StoreType.S3:
                    # TODO: allow for Storage mounting of different clouds
                    if isinstance(storage.source,
                                  str) and storage.source.startswith('s3://'):
                        blob_path = storage.source
                    else:
                        assert storage.name is not None, storage
                        blob_path = 's3://' + storage.name
                    self.update_file_mounts({
                        mnt_path: blob_path,
                    })
                elif store_type is storage_lib.StoreType.GCS:
                    if isinstance(storage.source,
                                  str) and storage.source.startswith('gs://'):
                        blob_path = storage.source
                    else:
                        assert storage.name is not None, storage
                        blob_path = 'gs://' + storage.name
                    self.update_file_mounts({
                        mnt_path: blob_path,
                    })
                elif store_type is storage_lib.StoreType.R2:
                    if storage.source is not None and not isinstance(
                            storage.source,
                            list) and storage.source.startswith('r2://'):
                        blob_path = storage.source
                    else:
                        blob_path = 'r2://' + storage.name
                    self.update_file_mounts({
                        mnt_path: blob_path,
                    })
                elif store_type is storage_lib.StoreType.IBM:
                    if isinstance(storage.source,
                                  str) and storage.source.startswith('cos://'):
                        # source is a cos bucket's uri
                        blob_path = storage.source
                    else:
                        # source is a bucket name.
                        assert storage.name is not None, storage
                        # extract region from rclone.conf
                        cos_region = data_utils.Rclone.get_region_from_rclone(
                            storage.name, data_utils.Rclone.RcloneClouds.IBM)
                        blob_path = f'cos://{cos_region}/{storage.name}'
                    self.update_file_mounts({mnt_path: blob_path})
                elif store_type is storage_lib.StoreType.AZURE:
                    # TODO when Azure Blob is done: sync ~/.azure
                    raise NotImplementedError('Azure Blob not mountable yet')
                else:
                    with ux_utils.print_exception_no_traceback():
                        raise ValueError(f'Storage Type {store_type} '
                                         'does not exist!')

    def get_local_to_remote_file_mounts(self) -> Optional[Dict[str, str]]:
        """Returns file mounts of the form (dst=VM path, src=local path).

        Any cloud object store URIs (gs://, s3://, etc.), either as source or
        destination, are not included.

        INTERNAL: this method is internal-facing.
        """
        if self.file_mounts is None:
            return None
        d = {}
        for k, v in self.file_mounts.items():
            if not data_utils.is_cloud_store_url(
                    k) and not data_utils.is_cloud_store_url(v):
                d[k] = v
        return d

    def get_cloud_to_remote_file_mounts(self) -> Optional[Dict[str, str]]:
        """Returns file mounts of the form (dst=VM path, src=cloud URL).

        Local-to-remote file mounts are excluded (handled by
        get_local_to_remote_file_mounts()).

        INTERNAL: this method is internal-facing.
        """
        if self.file_mounts is None:
            return None
        d = {}
        for k, v in self.file_mounts.items():
            if not data_utils.is_cloud_store_url(
                    k) and data_utils.is_cloud_store_url(v):
                d[k] = v
        return d

    def to_yaml_config(self) -> Dict[str, Any]:
        """Returns a yaml-style dict representation of the task.

        INTERNAL: this method is internal-facing.
        """
        config = {}

        def add_if_not_none(key, value, no_empty: bool = False):
            if no_empty and not value:
                return
            if value is not None:
                config[key] = value

        add_if_not_none('name', self.name)

        if self.resources is not None:
            assert len(self.resources) == 1
            resources = list(self.resources)[0]
            add_if_not_none('resources', resources.to_yaml_config())

        if self.service is not None:
            add_if_not_none('service', self.service.to_yaml_config())

        add_if_not_none('num_nodes', self.num_nodes)

        if self.inputs is not None:
            add_if_not_none('inputs',
                            {self.inputs: self.estimated_inputs_size_gigabytes})
        if self.outputs is not None:
            add_if_not_none(
                'outputs',
                {self.outputs: self.estimated_outputs_size_gigabytes})

        add_if_not_none('setup', self.setup)
        add_if_not_none('workdir', self.workdir)
        add_if_not_none('event_callback', self.event_callback)
        add_if_not_none('run', self.run)
        add_if_not_none('envs', self.envs, no_empty=True)

        add_if_not_none('file_mounts', {})

        if self.file_mounts is not None:
            config['file_mounts'].update(self.file_mounts)

        if self.storage_mounts is not None:
            config['file_mounts'].update({
                mount_path: storage.to_yaml_config()
                for mount_path, storage in self.storage_mounts.items()
            })
        return config

    def __rshift__(self, b):
        sky.dag.get_current_dag().add_edge(self, b)

    def __repr__(self):
<<<<<<< HEAD
        if self.name and self.name != self.CLI_CMD_TASK_NAME:
            return self.name
=======
>>>>>>> e76f7981
        if isinstance(self.run, str):
            run_msg = self.run.replace('\n', '\\n')
            if len(run_msg) > 20:
                run_msg = f'run=\'{run_msg[:20]}...\''
            else:
                run_msg = f'run=\'{run_msg}\''
        elif self.run is None:
            run_msg = 'run=<empty>'
        else:
            run_msg = 'run=<fn>'

        name_str = ''
        if self.name is not None:
            name_str = f'<name={self.name}>'
        s = f'Task{name_str}({run_msg})'
        if self.inputs is not None:
            s += f'\n  inputs: {self.inputs}'
        if self.outputs is not None:
            s += f'\n  outputs: {self.outputs}'
        if self.num_nodes > 1:
            s += f'\n  nodes: {self.num_nodes}'
        if len(self.resources) > 1:
            resources_str = ('{' + ', '.join(
                r.repr_with_region_zone for r in self.resources) + '}')
            s += f'\n  resources: {resources_str}'
        elif (len(self.resources) == 1 and
              not list(self.resources)[0].is_empty()):
            s += (f'\n  resources: '
                  f'{list(self.resources)[0].repr_with_region_zone}')
        else:
            s += '\n  resources: default instances'
        return s<|MERGE_RESOLUTION|>--- conflicted
+++ resolved
@@ -1031,11 +1031,6 @@
         sky.dag.get_current_dag().add_edge(self, b)
 
     def __repr__(self):
-<<<<<<< HEAD
-        if self.name and self.name != self.CLI_CMD_TASK_NAME:
-            return self.name
-=======
->>>>>>> e76f7981
         if isinstance(self.run, str):
             run_msg = self.run.replace('\n', '\\n')
             if len(run_msg) > 20:
@@ -1048,7 +1043,7 @@
             run_msg = 'run=<fn>'
 
         name_str = ''
-        if self.name is not None:
+        if self.name is not None and self.name != self.CLI_CMD_TASK_NAME:
             name_str = f'<name={self.name}>'
         s = f'Task{name_str}({run_msg})'
         if self.inputs is not None:
