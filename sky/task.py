"""Task: a coarse-grained stage in an application."""
import inspect
import os
import re
from typing import Any, Callable, Dict, List, Optional, Set, Tuple, Union

import yaml

import sky
from sky import clouds
from sky import exceptions
from sky import global_user_state
from sky import resources
from sky.backends import backend_utils
from sky.data import storage as storage_lib
from sky.data import data_utils
from sky.skylet import constants
from sky.utils import schemas
from sky.utils import ux_utils

# A lambda generating commands (node rank_i, node addrs -> cmd_i).
CommandGen = Callable[[int, List[str]], Optional[str]]
CommandOrCommandGen = Union[str, CommandGen]

_VALID_NAME_REGEX = '[a-z0-9]+(?:[._-]{1,2}[a-z0-9]+)*'
_VALID_ENV_VAR_REGEX = '[a-zA-Z_][a-zA-Z0-9_]*'
_VALID_NAME_DESCR = ('ASCII characters and may contain lowercase and'
                     ' uppercase letters, digits, underscores, periods,'
                     ' and dashes. Must start and end with alphanumeric'
                     ' characters. No triple dashes or underscores.')

_RUN_FN_CHECK_FAIL_MSG = (
    'run command generator must take exactly 2 arguments: node_rank (int) and'
    'a list of node ip addresses (List[str]). Got {run_sig}')


def _is_valid_name(name: str) -> bool:
    """Checks if the task name is valid.

    Valid is defined as either NoneType or str with ASCII characters which may
    contain lowercase and uppercase letters, digits, underscores, periods,
    and dashes. Must start and end with alphanumeric characters.
    No triple dashes or underscores.

    Examples:
        some_name_here
        some-name-here
        some__name__here
        some--name--here
        some__name--here
        some.name.here
        some-name_he.re
        this---shouldnt--work
        this___shouldnt_work
        _thisshouldntwork
        thisshouldntwork_
    """
    if name is None:
        return True
    return bool(re.fullmatch(_VALID_NAME_REGEX, name))


def _is_valid_env_var(name: str) -> bool:
    """Checks if the task environment variable name is valid."""
    return bool(re.fullmatch(_VALID_ENV_VAR_REGEX, name))


class Task:
    """Task: a computation to be run on the cloud."""

    def __init__(
        self,
        name: Optional[str] = None,
        *,
        setup: Optional[str] = None,
        run: Optional[CommandOrCommandGen] = None,
        envs: Optional[Dict[str, str]] = None,
        workdir: Optional[str] = None,
        job_resources: Optional[resources.JobResources] = None,
        # Advanced:
        docker_image: Optional[str] = None,
    ):
        """Initializes a Task.

        All fields are optional.  ``Task.run`` is the actual program: either a
        shell command to run (str) or a command generator for different nodes
        (lambda; see below).

        Optionally, call ``Task.set_resources()`` to set the resource
        requirements for this task.  If not set, a default CPU-only requirement
        is assumed (the same as ``sky cpunode``).

        All setters of this class, ``Task.set_*()``, return ``self``, i.e.,
        they are fluent APIs and can be chained together.

        Example:
            .. code-block:: python

                # A Task that will sync up local workdir '.', containing
                # requirements.txt and train.py.
                sky.Task(setup='pip install requirements.txt',
                         run='python train.py',
                         workdir='.')

                # An empty Task for provisioning a cluster.
                task = sky.Task(num_nodes=n).set_resources(...)

                # Chaining setters.
                sky.Task().set_resources(...).set_file_mounts(...)

        Args:
          name: A string name for the Task for display purposes.
          setup: A setup command, which will be run before executing the run
            commands ``run``, and executed under ``workdir``.
          run: The actual command for the task. If not None, either a shell
            command (str) or a command generator (callable).  If latter, it
            must take a node rank and a list of node addresses as input and
            return a shell command (str) (valid to return None for some nodes,
            in which case no commands are run on them).  Run commands will be
            run under ``workdir``. Note the command generator should be a
            self-contained lambda.
          envs: A dictionary of environment variables to set before running the
<<<<<<< HEAD
            setup and run command.
          workdir: The local working directory.  This directory and its files
            will be synced to a location on the remote VM(s), and 'setup' and
            'run' commands will be run under that location (thus, they can rely
            on relative paths when invoking binaries).
          docker_image: The base docker image that this Task will be built on.
            In effect when LocalDockerBackend is used.  Defaults to
            'gpuci/miniforge-cuda:11.4-devel-ubuntu18.04'.
=======
            setup and run commands.
          workdir: The local working directory.  This directory will be synced
            to a location on the remote VM(s), and ``setup`` and ``run``
            commands will be run under that location (thus, they can rely on
            relative paths when invoking binaries).
          num_nodes: The number of nodes to provision for this Task.  If None,
            treated as 1 node.  If > 1, each node will execute its own
            setup/run command, where ``run`` can either be a str, meaning all
            nodes get the same command, or a lambda, with the semantics
            documented above.
          docker_image: (EXPERIMENTAL: Only in effect when LocalDockerBackend
            is used.) The base docker image that this Task will be built on.
            Defaults to 'gpuci/miniforge-cuda:11.4-devel-ubuntu18.04'.
>>>>>>> 3c9533c7
        """
        self.name = name
        self.run = run
        self.storage_mounts = {}
        self.storage_plans = {}
        self.setup = setup
        self._envs = envs or dict()
        self.workdir = workdir
        self.docker_image = (docker_image if docker_image else
                             'gpuci/miniforge-cuda:11.4-devel-ubuntu18.04')
        self.job_resources = job_resources

        self.inputs = None
        self.outputs = None
        self.estimated_inputs_size_gigabytes = None
        self.estimated_outputs_size_gigabytes = None
        self.time_estimator_func = None

        self.file_mounts = None

        # Only set when 'self' is a spot controller task: 'self.spot_task' is
        # the underlying managed spot task (Task object).
        self.spot_task = None

        # Check if the task is legal.
        self._validate()

        dag = sky.dag.get_current_dag()
        if dag is not None:
            dag.add(self)

    def _validate(self):
        """Checks if the Task fields are valid."""
        if not _is_valid_name(self.name):
            with ux_utils.print_exception_no_traceback():
                raise ValueError(f'Invalid task name {self.name}. Valid name: '
                                 f'{_VALID_NAME_DESCR}')

        # Check self.run
        if callable(self.run):
            run_sig = inspect.signature(self.run)
            # Check that run is a function with 2 arguments.
            if len(run_sig.parameters) != 2:
                with ux_utils.print_exception_no_traceback():
                    raise ValueError(_RUN_FN_CHECK_FAIL_MSG.format(run_sig))

            type_list = [int, List[str]]
            # Check annotations, if exists
            for i, param in enumerate(run_sig.parameters.values()):
                if param.annotation != inspect.Parameter.empty:
                    if param.annotation != type_list[i]:
                        with ux_utils.print_exception_no_traceback():
                            raise ValueError(
                                _RUN_FN_CHECK_FAIL_MSG.format(run_sig))

            # Check self containedness.
            run_closure = inspect.getclosurevars(self.run)
            if run_closure.nonlocals:
                with ux_utils.print_exception_no_traceback():
                    raise ValueError(
                        'run command generator must be self contained. '
                        f'Found nonlocals: {run_closure.nonlocals}')
            if run_closure.globals:
                with ux_utils.print_exception_no_traceback():
                    raise ValueError(
                        'run command generator must be self contained. '
                        f'Found globals: {run_closure.globals}')
            if run_closure.unbound:
                # Do not raise an error here. Import statements, which are
                # allowed, will be considered as unbounded.
                pass
        elif self.run is not None and not isinstance(self.run, str):
            with ux_utils.print_exception_no_traceback():
                raise ValueError('run must be either a shell script (str) or '
                                 f'a command generator ({CommandGen}). '
                                 f'Got {type(self.run)}')

        # Workdir.
        if self.workdir is not None:
            full_workdir = os.path.abspath(os.path.expanduser(self.workdir))
            if not os.path.isdir(full_workdir):
                # Symlink to a dir is legal (isdir() follows symlinks).
                with ux_utils.print_exception_no_traceback():
                    raise ValueError(
                        'Workdir must exist and must be a directory (or '
                        f'a symlink to a directory). {self.workdir} not found.')

    @staticmethod
    def from_yaml(yaml_path: str) -> 'Task':
        """Initializes a task from a task YAML.

        Example:
            .. code-block:: python

                task = sky.Task.from_yaml('/path/to/task.yaml')

        Args:
          yaml_path: file path to a valid task yaml file.

        Raises:
          ValueError: if the path gets loaded into a str instead of a dict; or
            if there are any other parsing errors.
        """
        with open(os.path.expanduser(yaml_path), 'r') as f:
            # TODO(zongheng): use
            #  https://github.com/yaml/pyyaml/issues/165#issuecomment-430074049
            # to raise errors on duplicate keys.
            config = yaml.safe_load(f)

        if isinstance(config, str):
            with ux_utils.print_exception_no_traceback():
                raise ValueError('YAML loaded as str, not as dict. '
                                 f'Is it correct? Path: {yaml_path}')

        if config is None:
            config = {}

        backend_utils.validate_schema(config, schemas.get_task_schema(),
                                      'Invalid task YAML: ')

        task = Task(
            config.pop('name', None),
            run=config.pop('run', None),
            workdir=config.pop('workdir', None),
            setup=config.pop('setup', None),
            num_nodes=config.pop('num_nodes', None),
            envs=config.pop('envs', None),
        )

        # Create lists to store storage objects inlined in file_mounts.
        # These are retained in dicts in the YAML schema and later parsed to
        # storage objects with the storage/storage_mount objects.
        fm_storages = []
        file_mounts = config.pop('file_mounts', None)
        if file_mounts is not None:
            copy_mounts = dict()
            for dst_path, src in file_mounts.items():
                # Check if it is str path
                if isinstance(src, str):
                    copy_mounts[dst_path] = src
                # If the src is not a str path, it is likely a dict. Try to
                # parse storage object.
                elif isinstance(src, dict):
                    fm_storages.append((dst_path, src))
                else:
                    with ux_utils.print_exception_no_traceback():
                        raise ValueError(f'Unable to parse file_mount '
                                         f'{dst_path}:{src}')
            task.set_file_mounts(copy_mounts)

        task_storage_mounts = {}  # type: Dict[str, Storage]
        all_storages = fm_storages
        for storage in all_storages:
            mount_path = storage[0]
            assert mount_path, \
                'Storage mount path cannot be empty.'
            try:
                storage_obj = storage_lib.Storage.from_yaml_config(storage[1])
            except exceptions.StorageSourceError as e:
                # Patch the error message to include the mount path, if included
                e.args = (e.args[0].replace('<destination_path>',
                                            mount_path),) + e.args[1:]
                raise e
            task_storage_mounts[mount_path] = storage_obj
        task.set_storage_mounts(task_storage_mounts)

        if config.get('inputs') is not None:
            inputs_dict = config.pop('inputs')
            assert len(inputs_dict) == 1, 'Only one input is allowed.'
            inputs = list(inputs_dict.keys())[0]
            estimated_size_gigabytes = list(inputs_dict.values())[0]
            # TODO: allow option to say (or detect) no download/egress cost.
            task.set_inputs(inputs=inputs,
                            estimated_size_gigabytes=estimated_size_gigabytes)

        if config.get('outputs') is not None:
            outputs_dict = config.pop('outputs')
            assert len(outputs_dict) == 1, 'Only one output is allowed.'
            outputs = list(outputs_dict.keys())[0]
            estimated_size_gigabytes = list(outputs_dict.values())[0]
            task.set_outputs(outputs=outputs,
                             estimated_size_gigabytes=estimated_size_gigabytes)

        assert not config, f'Invalid task args: {config.keys()}'
        return task

<<<<<<< HEAD
    def to_yaml_config(self) -> Dict[str, Any]:
        """Returns a yaml-style dict representation of the task."""
        config = dict()

        def add_if_not_none(key, value):
            if value is not None:
                config[key] = value

        add_if_not_none('name', self.name)

        if self.inputs is not None:
            add_if_not_none('inputs',
                            {self.inputs: self.estimated_inputs_size_gigabytes})
        if self.outputs is not None:
            add_if_not_none(
                'outputs',
                {self.outputs: self.estimated_outputs_size_gigabytes})

        add_if_not_none('setup', self.setup)
        add_if_not_none('workdir', self.workdir)
        add_if_not_none('run', self.run)
        add_if_not_none('envs', self.envs)

        add_if_not_none('file_mounts', dict())

        if self.file_mounts is not None:
            config['file_mounts'].update(self.file_mounts)

        if self.storage_mounts is not None:
            config['file_mounts'].update({
                mount_path: storage.to_yaml_config()
                for mount_path, storage in self.storage_mounts.items()
            })
        return config

=======
>>>>>>> 3c9533c7
    @property
    def envs(self) -> Dict[str, str]:
        return self._envs

    def set_envs(
            self, envs: Union[None, Tuple[Tuple[str, str]],
                              Dict[str, str]]) -> 'Task':
        """Sets the environment variables for use inside the setup/run commands.

        Args:
          envs: (optional) either a list of ``(env_name, value)`` or a dict
            ``{env_name: value}``.

        Returns:
          self: The current task, with envs set.

        Raises:
          ValueError: if various invalid inputs errors are detected.
        """
        if envs is None:
            self._envs = dict()
            return self
        if isinstance(envs, (list, tuple)):
            keys = set(env[0] for env in envs)
            if len(keys) != len(envs):
                with ux_utils.print_exception_no_traceback():
                    raise ValueError('Duplicate env keys provided.')
            envs = dict(envs)
        if isinstance(envs, dict):
            for key in envs:
                if not isinstance(key, str):
                    with ux_utils.print_exception_no_traceback():
                        raise ValueError('Env keys must be strings.')
                if not _is_valid_env_var(key):
                    with ux_utils.print_exception_no_traceback():
                        raise ValueError(f'Invalid env key: {key}')
        else:
            with ux_utils.print_exception_no_traceback():
                raise ValueError(
                    'envs must be List[Tuple[str, str]] or Dict[str, str]: '
                    f'{envs}')
        self._envs = envs
        return self

<<<<<<< HEAD
    # E.g., 's3://bucket', 'gs://bucket', or None.
    def set_inputs(self, inputs, estimated_size_gigabytes):
=======
    @property
    def need_spot_recovery(self) -> bool:
        return any(r.spot_recovery is not None for r in self.resources)

    @property
    def use_spot(self) -> bool:
        return any(r.use_spot for r in self.resources)

    @num_nodes.setter
    def num_nodes(self, num_nodes: Optional[int]) -> None:
        if num_nodes is None:
            num_nodes = 1
        if not isinstance(num_nodes, int) or num_nodes <= 0:
            with ux_utils.print_exception_no_traceback():
                raise ValueError(
                    f'num_nodes should be a positive int. Got: {num_nodes}')
        self._num_nodes = num_nodes

    def set_inputs(self, inputs, estimated_size_gigabytes) -> 'Task':
        # E.g., 's3://bucket', 'gs://bucket', or None.
>>>>>>> 3c9533c7
        self.inputs = inputs
        self.estimated_inputs_size_gigabytes = estimated_size_gigabytes
        return self

    def get_inputs(self):
        return self.inputs

    def get_estimated_inputs_size_gigabytes(self):
        return self.estimated_inputs_size_gigabytes

    def get_inputs_cloud(self):
        """EXPERIMENTAL: Returns the cloud my inputs live in."""
        assert isinstance(self.inputs, str), self.inputs
        if self.inputs.startswith('s3:'):
            return clouds.AWS()
        elif self.inputs.startswith('gs:'):
            return clouds.GCP()
        else:
            with ux_utils.print_exception_no_traceback():
                raise ValueError(f'cloud path not supported: {self.inputs}')

    def set_outputs(self, outputs, estimated_size_gigabytes) -> 'Task':
        self.outputs = outputs
        self.estimated_outputs_size_gigabytes = estimated_size_gigabytes
        return self

    def get_outputs(self):
        return self.outputs

    def get_estimated_outputs_size_gigabytes(self):
        return self.estimated_outputs_size_gigabytes

<<<<<<< HEAD
    def set_time_estimator(self, func):
        """Sets a func mapping resources to estimated time (secs)."""
=======
    def set_resources(
        self, resources: Union['resources_lib.Resources',
                               Set['resources_lib.Resources']]
    ) -> 'Task':
        """Sets the required resources to execute this task.

        If this function is not called for a Task, default resource
        requirements will be used (8 vCPUs).

        Args:
          resources: either a sky.Resources, or a set of them.  The latter case
            is EXPERIMENTAL and indicates asking the optimizer to "pick the
            best of these resources" to run this task.

        Returns:
          self: The current task, with resources set.
        """
        if isinstance(resources, sky.Resources):
            resources = {resources}
        self.resources = resources
        return self

    def get_resources(self):
        return self.resources

    def set_time_estimator(self, func: Callable[['sky.Resources'],
                                                int]) -> 'Task':
        """Sets a func mapping resources to estimated time (secs).

        This is EXPERIMENTAL.
        """
>>>>>>> 3c9533c7
        self.time_estimator_func = func
        return self

    def estimate_runtime(self, resources):
        """Returns a func mapping resources to estimated time (secs).

        This is EXPERIMENTAL.
        """
        if self.time_estimator_func is None:
            raise NotImplementedError(
                'Node [{}] does not have a cost model set; '
                'call set_time_estimator() first'.format(self))
        return self.time_estimator_func(resources)

    def set_file_mounts(self, file_mounts: Optional[Dict[str, str]]) -> 'Task':
        """Sets the file mounts for this task.

        Useful for syncing datasets, dotfiles, etc.

        File mounts are a dictionary: ``{remote_path: local_path/cloud URI}``.
        Local (or cloud) files/directories will be synced to the specified
        paths on the remote VM(s) where this Task will run.

        Neither source or destimation paths can end with a slash.

        Example:
            .. code-block:: python

                task.set_file_mounts({
                    '~/.dotfile': '/local/.dotfile',
                    # /remote/dir/ will contain the contents of /local/dir/.
                    '/remote/dir': '/local/dir',
                })

        Args:
          file_mounts: an optional dict of ``{remote_path: local_path/cloud
            URI}``, where remote means the VM(s) on which this Task will
            eventually run on, and local means the node from which the task is
            launched.

        Returns:
          self: the current task, with file mounts set.

        Raises:
          ValueError: if input paths are invalid.
        """
        if file_mounts is None:
            self.file_mounts = None
            return self
        for target, source in file_mounts.items():
            if target.endswith('/') or source.endswith('/'):
                with ux_utils.print_exception_no_traceback():
                    raise ValueError(
                        'File mount paths cannot end with a slash '
                        '(try "/mydir: /mydir" or "/myfile: /myfile"). '
                        f'Found: target={target} source={source}')
            if data_utils.is_cloud_store_url(target):
                with ux_utils.print_exception_no_traceback():
                    raise ValueError(
                        'File mount destination paths cannot be cloud storage')
            if not data_utils.is_cloud_store_url(source):
                if not os.path.exists(
                        os.path.abspath(os.path.expanduser(source))):
                    with ux_utils.print_exception_no_traceback():
                        raise ValueError(
                            f'File mount source {source!r} does not exist '
                            'locally. To fix: check if it exists, and correct '
                            'the path.')
            # TODO(zhwu): /home/username/sky_workdir as the target path need
            # to be filtered out as well.
            if (target == constants.SKY_REMOTE_WORKDIR and
                    self.workdir is not None):
                with ux_utils.print_exception_no_traceback():
                    raise ValueError(
                        f'Cannot use {constants.SKY_REMOTE_WORKDIR!r} as a '
                        'destination path of a file mount, as it will be used '
                        'by the workdir. If uploading a file/folder to the '
                        'workdir is needed, please specify the full path to '
                        'the file/folder.')

        self.file_mounts = file_mounts
        return self

    def update_file_mounts(self, file_mounts: Dict[str, str]) -> 'Task':
        """Updates the file mounts for this task.

        Different from set_file_mounts(), this function updates into the
        existing file_mounts (calls ``dict.update()``), rather than
        overwritting it.

        This should be called before provisioning in order to take effect.

        Example:
            .. code-block:: python

                task.update_file_mounts({
                    '~/.config': '~/Documents/config',
                    '/tmp/workdir': '/local/workdir/cnn-cifar10',
                })

        Args:
          file_mounts: a dict of ``{remote_path: local_path/cloud URI}``, where
            remote means the VM(s) on which this Task will eventually run on,
            and local means the node from which the task is launched.

        Returns:
          self: the current task, with file mounts updated.

        Raises:
          ValueError: if input paths are invalid.
        """
        if self.file_mounts is None:
            self.file_mounts = {}
        self.file_mounts.update(file_mounts)
        # For validation logic:
        return self.set_file_mounts(self.file_mounts)

    def set_storage_mounts(
        self,
        storage_mounts: Optional[Dict[str, storage_lib.Storage]],
    ) -> 'Task':
        """Sets the storage mounts for this task.

        Storage mounts are a dictionary: ``{mount_path: sky.Storage object}``,
        each of which mounts a sky.Storage object (a cloud object store bucket)
        to a path inside the remote cluster.

        A sky.Storage object can be created by uploading from a local directory
        (setting ``source``), or backed by an existing cloud bucket (setting
        ``name`` to the bucket name; or setting ``source`` to the bucket URI).

        Example:
            .. code-block:: python

                task.set_storage_mounts({
                    '/remote/imagenet/': sky.Storage(name='my-bucket',
                                                     source='/local/imagenet'),
                })

        Args:
          storage_mounts: an optional dict of ``{mount_path: sky.Storage
            object}``, where mount_path is the path inside the remote VM(s)
            where the Storage object will be mounted on.

        Returns:
          self: The current task, with storage mounts set.

        Raises:
          ValueError: if input paths are invalid.
        """
        if storage_mounts is None:
            self.storage_mounts = None
            return self
        for target, _ in storage_mounts.items():
            # TODO(zhwu): /home/username/sky_workdir as the target path need
            # to be filtered out as well.
            if (target == constants.SKY_REMOTE_WORKDIR and
                    self.workdir is not None):
                with ux_utils.print_exception_no_traceback():
                    raise ValueError(
                        f'Cannot use {constants.SKY_REMOTE_WORKDIR!r} as a '
                        'destination path of a file mount, as it will be used '
                        'by the workdir. If uploading a file/folder to the '
                        'workdir is needed, please specify the full path to '
                        'the file/folder.')

            if data_utils.is_cloud_store_url(target):
                with ux_utils.print_exception_no_traceback():
                    raise ValueError(
                        'Storage mount destination path cannot be cloud storage'
                    )
        # Storage source validation is done in Storage object
        self.storage_mounts = storage_mounts
        return self

    def update_storage_mounts(
            self, storage_mounts: Dict[str, storage_lib.Storage]) -> 'Task':
        """Updates the storage mounts for this task.

        Different from set_storage_mounts(), this function updates into the
        existing storage_mounts (calls ``dict.update()``), rather than
        overwritting it.

        This should be called before provisioning in order to take effect.

        Args:
          storage_mounts: an optional dict of ``{mount_path: sky.Storage
            object}``, where mount_path is the path inside the remote VM(s)
            where the Storage object will be mounted on.

        Returns:
          self: The current task, with storage mounts updated.

        Raises:
          ValueError: if input paths are invalid.
        """
        if not storage_mounts:
            return self
        task_storage_mounts = self.storage_mounts if self.storage_mounts else {}
        task_storage_mounts.update(storage_mounts)
        return self.set_storage_mounts(task_storage_mounts)

    def get_preferred_store_type(self) -> storage_lib.StoreType:
        # TODO(zhwu, romilb): The optimizer should look at the source and
        #  destination to figure out the right stores to use. For now, we
        #  use a heuristic solution to find the store type by the following
        #  order:
        #  1. cloud decided in best_resources.
        #  2. cloud specified in the task resources.
        #  3. the first enabled cloud.
        # This should be refactored and moved to the optimizer.
        assert len(self.resources) == 1, self.resources
        storage_cloud = None
        if self.best_resources is not None:
            storage_cloud = self.best_resources.cloud
        else:
            resources = list(self.resources)[0]
            storage_cloud = resources.cloud
            if storage_cloud is None:
                # Get the first enabled cloud.
                backend_utils.check_public_cloud_enabled()
                enabled_clouds = global_user_state.get_enabled_clouds()

                for cloud in storage_lib.STORE_ENABLED_CLOUDS:
                    for enabled_cloud in enabled_clouds:
                        if cloud.is_same_cloud(enabled_cloud):
                            storage_cloud = cloud
                            break
        if storage_cloud is None:
            raise ValueError('No available cloud to mount storage.')
        store_type = storage_lib.get_storetype_from_cloud(storage_cloud)
        return store_type

    def sync_storage_mounts(self) -> None:
        """(INTERNAL) Eagerly syncs storage mounts to cloud storage.

        After syncing up, COPY-mode storage mounts are translated into regular
        file_mounts of the form ``{ /remote/path: {s3,gs,..}://<bucket path>
        }``.
        """
        for storage in self.storage_mounts.values():
            if len(storage.stores) == 0:
                store_type = self.get_preferred_store_type()
                self.storage_plans[storage] = store_type
                storage.add_store(store_type)
            else:
                # We will download the first store that is added to remote.
                self.storage_plans[storage] = list(storage.stores.keys())[0]

        storage_mounts = self.storage_mounts
        storage_plans = self.storage_plans
        for mnt_path, storage in storage_mounts.items():
            if storage.mode == storage_lib.StorageMode.COPY:
                store_type = storage_plans[storage]
                if store_type is storage_lib.StoreType.S3:
                    # TODO: allow for Storage mounting of different clouds
                    if storage.source is not None and storage.source.startswith(
                            's3://'):
                        blob_path = storage.source
                    else:
                        blob_path = 's3://' + storage.name
                    self.update_file_mounts({
                        mnt_path: blob_path,
                    })
                elif store_type is storage_lib.StoreType.GCS:
                    if storage.source.startswith('gs://'):
                        blob_path = storage.source
                    else:
                        blob_path = 'gs://' + storage.name
                    self.update_file_mounts({
                        mnt_path: blob_path,
                    })
                elif store_type is storage_lib.StoreType.AZURE:
                    # TODO when Azure Blob is done: sync ~/.azure
                    assert False, 'TODO: Azure Blob not mountable yet'
                else:
                    with ux_utils.print_exception_no_traceback():
                        raise ValueError(f'Storage Type {store_type} '
                                         'does not exist!')

    def get_local_to_remote_file_mounts(self) -> Optional[Dict[str, str]]:
        """Returns file mounts of the form (dst=VM path, src=local path).

        Any cloud object store URIs (gs://, s3://, etc.), either as source or
        destination, are not included.

        INTERNAL: this method is internal-facing.
        """
        if self.file_mounts is None:
            return None
        d = {}
        for k, v in self.file_mounts.items():
            if not data_utils.is_cloud_store_url(
                    k) and not data_utils.is_cloud_store_url(v):
                d[k] = v
        return d

    def get_cloud_to_remote_file_mounts(self) -> Optional[Dict[str, str]]:
        """Returns file mounts of the form (dst=VM path, src=cloud URL).

        Local-to-remote file mounts are excluded (handled by
        get_local_to_remote_file_mounts()).

        INTERNAL: this method is internal-facing.
        """
        if self.file_mounts is None:
            return None
        d = {}
        for k, v in self.file_mounts.items():
            if not data_utils.is_cloud_store_url(
                    k) and data_utils.is_cloud_store_url(v):
                d[k] = v
        return d

    def to_yaml_config(self) -> Dict[str, Any]:
        """Returns a yaml-style dict representation of the task.

        INTERNAL: this method is internal-facing.
        """
        config = dict()

        def add_if_not_none(key, value, no_empty: bool = False):
            if no_empty and not value:
                return
            if value is not None:
                config[key] = value

        add_if_not_none('name', self.name)

        if self.resources is not None:
            assert len(self.resources) == 1
            resources = list(self.resources)[0]
            add_if_not_none('resources', resources.to_yaml_config())
        add_if_not_none('num_nodes', self.num_nodes)

        if self.inputs is not None:
            add_if_not_none('inputs',
                            {self.inputs: self.estimated_inputs_size_gigabytes})
        if self.outputs is not None:
            add_if_not_none(
                'outputs',
                {self.outputs: self.estimated_outputs_size_gigabytes})

        add_if_not_none('setup', self.setup)
        add_if_not_none('workdir', self.workdir)
        add_if_not_none('run', self.run)
        add_if_not_none('envs', self.envs, no_empty=True)

        add_if_not_none('file_mounts', dict())

        if self.file_mounts is not None:
            config['file_mounts'].update(self.file_mounts)

        if self.storage_mounts is not None:
            config['file_mounts'].update({
                mount_path: storage.to_yaml_config()
                for mount_path, storage in self.storage_mounts.items()
            })
        return config

    def __rshift__(self, b):
        sky.dag.get_current_dag().add_edge(self, b)

    def __repr__(self):
        if self.name:
            return self.name
        if isinstance(self.run, str):
            run_msg = self.run.replace('\n', '\\n')
            if len(run_msg) > 20:
                run_msg = f'run=\'{run_msg[:20]}...\''
            else:
                run_msg = f'run=\'{run_msg}\''
        elif self.run is None:
            run_msg = 'run=None'
        else:
            run_msg = 'run=<fn>'

        s = f'Task({run_msg})'
        if self.inputs is not None:
            s += f'\n  inputs: {self.inputs}'
        if self.outputs is not None:
            s += f'\n  outputs: {self.outputs}'
        return s<|MERGE_RESOLUTION|>--- conflicted
+++ resolved
@@ -120,30 +120,14 @@
             run under ``workdir``. Note the command generator should be a
             self-contained lambda.
           envs: A dictionary of environment variables to set before running the
-<<<<<<< HEAD
-            setup and run command.
-          workdir: The local working directory.  This directory and its files
-            will be synced to a location on the remote VM(s), and 'setup' and
-            'run' commands will be run under that location (thus, they can rely
-            on relative paths when invoking binaries).
-          docker_image: The base docker image that this Task will be built on.
-            In effect when LocalDockerBackend is used.  Defaults to
-            'gpuci/miniforge-cuda:11.4-devel-ubuntu18.04'.
-=======
             setup and run commands.
           workdir: The local working directory.  This directory will be synced
             to a location on the remote VM(s), and ``setup`` and ``run``
             commands will be run under that location (thus, they can rely on
             relative paths when invoking binaries).
-          num_nodes: The number of nodes to provision for this Task.  If None,
-            treated as 1 node.  If > 1, each node will execute its own
-            setup/run command, where ``run`` can either be a str, meaning all
-            nodes get the same command, or a lambda, with the semantics
-            documented above.
           docker_image: (EXPERIMENTAL: Only in effect when LocalDockerBackend
             is used.) The base docker image that this Task will be built on.
             Defaults to 'gpuci/miniforge-cuda:11.4-devel-ubuntu18.04'.
->>>>>>> 3c9533c7
         """
         self.name = name
         self.run = run
@@ -330,44 +314,6 @@
         assert not config, f'Invalid task args: {config.keys()}'
         return task
 
-<<<<<<< HEAD
-    def to_yaml_config(self) -> Dict[str, Any]:
-        """Returns a yaml-style dict representation of the task."""
-        config = dict()
-
-        def add_if_not_none(key, value):
-            if value is not None:
-                config[key] = value
-
-        add_if_not_none('name', self.name)
-
-        if self.inputs is not None:
-            add_if_not_none('inputs',
-                            {self.inputs: self.estimated_inputs_size_gigabytes})
-        if self.outputs is not None:
-            add_if_not_none(
-                'outputs',
-                {self.outputs: self.estimated_outputs_size_gigabytes})
-
-        add_if_not_none('setup', self.setup)
-        add_if_not_none('workdir', self.workdir)
-        add_if_not_none('run', self.run)
-        add_if_not_none('envs', self.envs)
-
-        add_if_not_none('file_mounts', dict())
-
-        if self.file_mounts is not None:
-            config['file_mounts'].update(self.file_mounts)
-
-        if self.storage_mounts is not None:
-            config['file_mounts'].update({
-                mount_path: storage.to_yaml_config()
-                for mount_path, storage in self.storage_mounts.items()
-            })
-        return config
-
-=======
->>>>>>> 3c9533c7
     @property
     def envs(self) -> Dict[str, str]:
         return self._envs
@@ -412,31 +358,8 @@
         self._envs = envs
         return self
 
-<<<<<<< HEAD
     # E.g., 's3://bucket', 'gs://bucket', or None.
     def set_inputs(self, inputs, estimated_size_gigabytes):
-=======
-    @property
-    def need_spot_recovery(self) -> bool:
-        return any(r.spot_recovery is not None for r in self.resources)
-
-    @property
-    def use_spot(self) -> bool:
-        return any(r.use_spot for r in self.resources)
-
-    @num_nodes.setter
-    def num_nodes(self, num_nodes: Optional[int]) -> None:
-        if num_nodes is None:
-            num_nodes = 1
-        if not isinstance(num_nodes, int) or num_nodes <= 0:
-            with ux_utils.print_exception_no_traceback():
-                raise ValueError(
-                    f'num_nodes should be a positive int. Got: {num_nodes}')
-        self._num_nodes = num_nodes
-
-    def set_inputs(self, inputs, estimated_size_gigabytes) -> 'Task':
-        # E.g., 's3://bucket', 'gs://bucket', or None.
->>>>>>> 3c9533c7
         self.inputs = inputs
         self.estimated_inputs_size_gigabytes = estimated_size_gigabytes
         return self
@@ -469,42 +392,8 @@
     def get_estimated_outputs_size_gigabytes(self):
         return self.estimated_outputs_size_gigabytes
 
-<<<<<<< HEAD
     def set_time_estimator(self, func):
         """Sets a func mapping resources to estimated time (secs)."""
-=======
-    def set_resources(
-        self, resources: Union['resources_lib.Resources',
-                               Set['resources_lib.Resources']]
-    ) -> 'Task':
-        """Sets the required resources to execute this task.
-
-        If this function is not called for a Task, default resource
-        requirements will be used (8 vCPUs).
-
-        Args:
-          resources: either a sky.Resources, or a set of them.  The latter case
-            is EXPERIMENTAL and indicates asking the optimizer to "pick the
-            best of these resources" to run this task.
-
-        Returns:
-          self: The current task, with resources set.
-        """
-        if isinstance(resources, sky.Resources):
-            resources = {resources}
-        self.resources = resources
-        return self
-
-    def get_resources(self):
-        return self.resources
-
-    def set_time_estimator(self, func: Callable[['sky.Resources'],
-                                                int]) -> 'Task':
-        """Sets a func mapping resources to estimated time (secs).
-
-        This is EXPERIMENTAL.
-        """
->>>>>>> 3c9533c7
         self.time_estimator_func = func
         return self
 
