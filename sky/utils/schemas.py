"""This module contains schemas used to validate objects.

Schemas conform to the JSON Schema specification as defined at
https://json-schema.org/
"""


def get_single_resources_schema():
    # To avoid circular imports, only import when needed.
    # pylint: disable=import-outside-toplevel
    from sky.clouds import service_catalog
    return {
        '$schema': 'https://json-schema.org/draft/2020-12/schema',
        'type': 'object',
        'required': [],
        'additionalProperties': False,
        'properties': {
            'cloud': {
                'type': 'string',
                'case_insensitive_enum': list(service_catalog.ALL_CLOUDS)
            },
            'region': {
                'type': 'string',
            },
            'zone': {
                'type': 'string',
            },
            'cpus': {
                'anyOf': [{
                    'type': 'string',
                }, {
                    'type': 'number',
                }],
            },
            'memory': {
                'anyOf': [{
                    'type': 'string',
                }, {
                    'type': 'number',
                }],
            },
            'accelerators': {
                'anyOf': [{
                    'type': 'string',
                }, {
                    'type': 'object',
                    'required': [],
                    'maxProperties': 1,
                    'additionalProperties': {
                        'type': 'number'
                    }
                }]
            },
            'instance_type': {
                'type': 'string',
            },
            'use_spot': {
                'type': 'boolean',
            },
            'spot_recovery': {
                'type': 'string',
            },
            'disk_size': {
                'type': 'integer',
            },
            'disk_tier': {
                'type': 'string',
            },
            'ports': {
                'anyOf': [{
                    'type': 'string',
                }, {
                    'type': 'integer',
                }, {
                    'type': 'array',
                    'items': {
                        'anyOf': [{
                            'type': 'string',
                        }, {
                            'type': 'integer',
                        }]
                    }
                }],
            },
            'accelerator_args': {
                'type': 'object',
                'required': [],
                'additionalProperties': False,
                'properties': {
                    'runtime_version': {
                        'type': 'string',
                    },
                    'tpu_name': {
                        'type': 'string',
                    },
                    'tpu_vm': {
                        'type': 'boolean',
                    }
                }
            },
            'image_id': {
                'anyOf': [{
                    'type': 'string',
                }, {
                    'type': 'object',
                    'required': [],
                }]
            }
        }
    }


def get_resources_schema():
    # To avoid circular imports, only import when needed.
    # pylint: disable=import-outside-toplevel
    from sky.clouds import service_catalog
    return {
        '$schema': 'http://json-schema.org/draft-07/schema#',
        'type': 'object',
        'required': [],
        'additionalProperties': False,
        'properties': {
            'cloud': {
                'type': 'string',
                'case_insensitive_enum': list(service_catalog.ALL_CLOUDS)
            },
            'region': {
                'type': 'string',
            },
            'zone': {
                'type': 'string',
            },
            'cpus': {
                'anyOf': [{
                    'type': 'string',
                }, {
                    'type': 'number',
                }],
            },
            'memory': {
                'anyOf': [{
                    'type': 'string',
                }, {
                    'type': 'number',
                }],
            },
            'accelerators': {
                # {'V100:1', 'A100:1'} will be
                # read as a string and converted to dict.
                'anyOf': [{
                    'type': 'string',
                }, {
                    'type': 'object',
                    'required': [],
                    'additionalProperties': {
                        'anyOf': [{
                            'type': 'null',
                        }, {
                            'type': 'number',
                        }]
                    }
                }, {
                    'type': 'array',
                    'items': {
                        'type': 'string',
                    }
                }]
            },
            'instance_type': {
                'type': 'string',
            },
            'use_spot': {
                'type': 'boolean',
            },
            'spot_recovery': {
                'type': 'string',
            },
            'disk_size': {
                'type': 'integer',
            },
            'disk_tier': {
                'type': 'string',
            },
            'ports': {
                'anyOf': [{
                    'type': 'string',
                }, {
                    'type': 'integer',
                }, {
                    'type': 'array',
                    'items': {
                        'anyOf': [{
                            'type': 'string',
                        }, {
                            'type': 'integer',
                        }]
                    }
                }],
            },
            'accelerator_args': {
                'type': 'object',
                'required': [],
                'additionalProperties': False,
                'properties': {
                    'runtime_version': {
                        'type': 'string',
                    },
                    'tpu_name': {
                        'type': 'string',
                    },
                    'tpu_vm': {
                        'type': 'boolean',
                    }
                }
            },
            'image_id': {
                'anyOf': [{
                    'type': 'string',
                }, {
                    'type': 'object',
                    'required': [],
                }]
            },
            'any_of': {
                'type': 'array',
                'items': {
                    k: v
                    for k, v in get_single_resources_schema().items()
                    # Validation may fail if $schema is included.
                    if k != '$schema'
                },
            },
            'ordered': {
                'type': 'array',
                'items': {
                    k: v
                    for k, v in get_single_resources_schema().items()
                    # Validation may fail if $schema is included.
                    if k != '$schema'
                },
            }
        }
    }


def get_storage_schema():
    # pylint: disable=import-outside-toplevel
    from sky.data import storage
    return {
        '$schema': 'https://json-schema.org/draft/2020-12/schema',
        'type': 'object',
        'required': [],
        'additionalProperties': False,
        'properties': {
            'name': {
                'type': 'string',
            },
            'source': {
                'anyOf': [{
                    'type': 'string',
                }, {
                    'type': 'array',
                    'minItems': 1,
                    'items': {
                        'type': 'string'
                    }
                }]
            },
            'store': {
                'type': 'string',
                'case_insensitive_enum': [
                    type.value for type in storage.StoreType
                ]
            },
            'persistent': {
                'type': 'boolean',
            },
            'mode': {
                'type': 'string',
                'case_insensitive_enum': [
                    mode.value for mode in storage.StorageMode
                ]
            },
            '_force_delete': {
                'type': 'boolean',
            }
        }
    }


def get_service_schema():
    """Schema for top-level `service:` field (for SkyServe)."""
    return {
        '$schema': 'https://json-schema.org/draft/2020-12/schema',
        'type': 'object',
        'required': ['readiness_probe'],
        'additionalProperties': False,
        'properties': {
            'readiness_probe': {
                'anyOf': [{
                    'type': 'string',
                }, {
                    'type': 'object',
                    'required': ['path'],
                    'additionalProperties': False,
                    'properties': {
                        'path': {
                            'type': 'string',
                        },
                        'initial_delay_seconds': {
                            'type': 'number',
                        },
                        'post_data': {
                            'anyOf': [{
                                'type': 'string',
                            }, {
                                'type': 'object',
                            }]
                        }
                    }
                }]
            },
            'replica_policy': {
                'type': 'object',
                'required': ['min_replicas'],
                'additionalProperties': False,
                'properties': {
                    'min_replicas': {
                        'type': 'integer',
                        'minimum': 0,
                    },
                    'max_replicas': {
                        'type': 'integer',
                        'minimum': 0,
                    },
                    'target_qps_per_replica': {
                        'type': 'number',
                        'minimum': 0,
                    },
                    'dynamic_ondemand_fallback': {
                        'type': 'boolean',
                    },
                    'base_ondemand_fallback_replicas': {
                        'type': 'integer',
                        'minimum': 0,
                    },
                    'upscale_delay_seconds': {
                        'type': 'number',
                    },
                    'downscale_delay_seconds': {
                        'type': 'number',
                    },
                    # TODO(MaoZiming): Fields `qps_upper_threshold`,
                    # `qps_lower_threshold` and `auto_restart` are deprecated.
                    # Temporarily keep these fields for backward compatibility.
                    # Remove after 2 minor release, i.e., 0.6.0.
                    'auto_restart': {
                        'type': 'boolean',
                    },
                    'qps_upper_threshold': {
                        'type': 'number',
                    },
                    'qps_lower_threshold': {
                        'type': 'number',
                    },
                }
            },
            'replicas': {
                'type': 'integer',
            },
        }
    }


def get_task_schema():
    return {
        '$schema': 'https://json-schema.org/draft/2020-12/schema',
        'type': 'object',
        'required': [],
        'additionalProperties': False,
        'properties': {
            'name': {
                'type': 'string',
            },
            'workdir': {
                'type': 'string',
            },
            'event_callback': {
                'type': 'string',
            },
            'num_nodes': {
                'type': 'integer',
            },
            # resources config is validated separately using RESOURCES_SCHEMA
            'resources': {
                'type': 'object',
            },
            # storage config is validated separately using STORAGE_SCHEMA
            'file_mounts': {
                'type': 'object',
            },
            # service config is validated separately using SERVICE_SCHEMA
            'service': {
                'type': 'object',
            },
            'setup': {
                'type': 'string',
            },
            'run': {
                'type': 'string',
            },
            'envs': {
                'type': 'object',
                'required': [],
                'patternProperties': {
                    # Checks env keys are valid env var names.
                    '^[a-zA-Z_][a-zA-Z0-9_]*$': {
                        'type': 'string'
                    }
                },
                'additionalProperties': False,
            },
            # inputs and outputs are experimental
            'inputs': {
                'type': 'object',
                'required': [],
                'maxProperties': 1,
                'additionalProperties': {
                    'type': 'number'
                }
            },
            'outputs': {
                'type': 'object',
                'required': [],
                'maxProperties': 1,
                'additionalProperties': {
                    'type': 'number'
                }
            },
        }
    }


def get_cluster_schema():
    return {
        '$schema': 'https://json-schema.org/draft/2020-12/schema',
        'type': 'object',
        'required': ['cluster', 'auth'],
        'additionalProperties': False,
        'properties': {
            'cluster': {
                'type': 'object',
                'required': ['ips', 'name'],
                'additionalProperties': False,
                'properties': {
                    'ips': {
                        'type': 'array',
                        'items': {
                            'type': 'string',
                        }
                    },
                    'name': {
                        'type': 'string',
                    },
                }
            },
            'auth': {
                'type': 'object',
                'required': ['ssh_user', 'ssh_private_key'],
                'additionalProperties': False,
                'properties': {
                    'ssh_user': {
                        'type': 'string',
                    },
                    'ssh_private_key': {
                        'type': 'string',
                    },
                }
            },
            'python': {
                'type': 'string',
            },
        }
    }


_NETWORK_CONFIG_SCHEMA = {
    'vpc_name': {
        'oneOf': [{
            'type': 'string',
        }, {
            'type': 'null',
        }],
    },
    'use_internal_ips': {
        'type': 'boolean',
    },
    'ssh_proxy_command': {
        'oneOf': [{
            'type': 'string',
        }, {
            'type': 'null',
        }, {
            'type': 'object',
            'required': [],
            'additionalProperties': {
                'anyOf': [
                    {
                        'type': 'string'
                    },
                    {
                        'type': 'null'
                    },
                ]
            }
        }]
    },
}

_INSTANCE_TAGS_SCHEMA = {
    'instance_tags': {
        'type': 'object',
        'required': [],
        'additionalProperties': {
            'type': 'string',
        },
    },
}

_REMOTE_IDENTITY_SCHEMA = {
    'remote_identity': {
        'type': 'string',
        'case_insensitive_enum': ['LOCAL_CREDENTIALS', 'SERVICE_ACCOUNT'],
    }
}

REMOTE_IDENTITY_DEFAULT = 'LOCAL_CREDENTIALS'


def get_config_schema():
    # pylint: disable=import-outside-toplevel
    from sky.utils import kubernetes_enums

    resources_schema = {
        k: v
        for k, v in get_resources_schema().items()
        # Validation may fail if $schema is included.
        if k != '$schema'
    }
    resources_schema['properties'].pop('ports')
    controller_resources_schema = {
        'type': 'object',
        'required': [],
        'additionalProperties': False,
        'properties': {
            'controller': {
                'type': 'object',
                'required': [],
                'additionalProperties': False,
                'properties': {
                    'resources': resources_schema,
                }
            },
        }
    }
    cloud_configs = {
        'aws': {
            'type': 'object',
            'required': [],
            'additionalProperties': False,
            'properties': {
                'security_group_name': {
                    'type': 'string',
                },
                **_INSTANCE_TAGS_SCHEMA,
                **_NETWORK_CONFIG_SCHEMA,
            }
        },
        'gcp': {
            'type': 'object',
            'required': [],
            'additionalProperties': False,
            'properties': {
                'prioritize_reservations': {
                    'type': 'boolean',
                },
                'specific_reservations': {
                    'type': 'array',
                    'items': {
                        'type': 'string',
                    },
                },
                **_INSTANCE_TAGS_SCHEMA,
                **_NETWORK_CONFIG_SCHEMA,
            }
        },
        'kubernetes': {
            'type': 'object',
            'required': [],
            'additionalProperties': False,
            'properties': {
                'networking': {
                    'type': 'string',
                    'case_insensitive_enum': [
                        type.value
                        for type in kubernetes_enums.KubernetesNetworkingMode
                    ]
                },
                'ports': {
                    'type': 'string',
                    'case_insensitive_enum': [
                        type.value
                        for type in kubernetes_enums.KubernetesPortMode
                    ]
                },
                'pod_config': {
                    'type': 'object',
                    'required': [],
                    # Allow arbitrary keys since validating pod spec is hard
                    'additionalProperties': True,
                },
                'custom_metadata': {
                    'type': 'object',
                    'required': [],
                    # Allow arbitrary keys since validating metadata is hard
                    'additionalProperties': True,
                    # Disallow 'name' and 'namespace' keys in this dict
                    'not': {
                        'anyOf': [{
                            'required': ['name']
                        }, {
                            'required': ['namespace']
                        }]
                    }
                },
<<<<<<< HEAD
                'remote_identity': {
                    'type': 'string'
                }
=======
                'provision_timeout': {
                    'type': 'integer',
                },
>>>>>>> d0f20aba
            }
        },
        'oci': {
            'type': 'object',
            'required': [],
            'properties': {},
            # Properties are either 'default' or a region name.
            'additionalProperties': {
                'type': 'object',
                'required': [],
                'additionalProperties': False,
                'properties': {
                    'compartment_ocid': {
                        'type': 'string',
                    },
                    'image_tag_general': {
                        'type': 'string',
                    },
                    'image_tag_gpu': {
                        'type': 'string',
                    },
                    'vcn_subnet': {
                        'type': 'string',
                    },
                }
            },
        },
    }

    for config in cloud_configs.values():
        for key in _REMOTE_IDENTITY_SCHEMA:
            if key not in config['properties']:  # Add if not already present
                config['properties'].update(_REMOTE_IDENTITY_SCHEMA)
                break
    return {
        '$schema': 'https://json-schema.org/draft/2020-12/schema',
        'type': 'object',
        'required': [],
        'additionalProperties': False,
        'properties': {
            'spot': controller_resources_schema,
            'serve': controller_resources_schema,
            **cloud_configs,
        }
    }<|MERGE_RESOLUTION|>--- conflicted
+++ resolved
@@ -633,15 +633,12 @@
                         }]
                     }
                 },
-<<<<<<< HEAD
+                'provision_timeout': {
+                    'type': 'integer',
+                },
                 'remote_identity': {
                     'type': 'string'
                 }
-=======
-                'provision_timeout': {
-                    'type': 'integer',
-                },
->>>>>>> d0f20aba
             }
         },
         'oci': {
