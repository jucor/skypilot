"""Util constants/functions for the backends."""
from datetime import datetime
import difflib
import enum
import getpass
import json
import os
import pathlib
import pprint
import re
import subprocess
import tempfile
import textwrap
import time
import typing
from typing import Any, Dict, List, Optional, Sequence, Set, Tuple, Union
import uuid

import colorama
import filelock
import jinja2
import jsonschema
from packaging import version
import requests
from requests import adapters
from requests.packages.urllib3.util import retry as retry_lib
import rich.progress as rich_progress
from typing_extensions import Literal
import yaml

import sky
from sky import authentication as auth
from sky import backends
from sky import check as sky_check
from sky import clouds
from sky import exceptions
from sky import global_user_state
from sky import provision as provision_lib
from sky import sky_logging
from sky import skypilot_config
from sky import spot as spot_lib
from sky import status_lib
from sky.backends import onprem_utils
from sky.skylet import constants
from sky.skylet import log_lib
from sky.usage import usage_lib
from sky.utils import command_runner
from sky.utils import common_utils
from sky.utils import env_options
from sky.utils import log_utils
from sky.utils import subprocess_utils
from sky.utils import timeline
from sky.utils import tpu_utils
from sky.utils import ux_utils
from sky.utils import validator

if typing.TYPE_CHECKING:
    from sky import resources
    from sky import task as task_lib
    from sky.backends import cloud_vm_ray_backend
    from sky.backends import local_docker_backend

logger = sky_logging.init_logger(__name__)

# NOTE: keep in sync with the cluster template 'file_mounts'.
SKY_REMOTE_APP_DIR = '~/.sky/sky_app'
SKY_RAY_YAML_REMOTE_PATH = '~/.sky/sky_ray.yml'
# Exclude subnet mask from IP address regex.
IP_ADDR_REGEX = r'\b\d{1,3}\.\d{1,3}\.\d{1,3}\.\d{1,3}(?!/\d{1,2})\b'
SKY_REMOTE_PATH = '~/.sky/wheels'
SKY_USER_FILE_PATH = '~/.sky/generated'

BOLD = '\033[1m'
RESET_BOLD = '\033[0m'

# Do not use /tmp because it gets cleared on VM restart.
_SKY_REMOTE_FILE_MOUNTS_DIR = '~/.sky/file_mounts/'

_LAUNCHED_HEAD_PATTERN = re.compile(r'(\d+) ray[._]head[._]default')
_LAUNCHED_LOCAL_WORKER_PATTERN = re.compile(r'(\d+) node_')
_LAUNCHED_WORKER_PATTERN = re.compile(r'(\d+) ray[._]worker[._]default')
_LAUNCHED_RESERVED_WORKER_PATTERN = re.compile(
    r'(\d+) ray[._]worker[._]reserved')
# Intentionally not using prefix 'rf' for the string format because yapf have a
# bug with python=3.6.
# 10.133.0.5: ray.worker.default,
_LAUNCHING_IP_PATTERN = re.compile(
    r'({}): ray[._]worker[._](?:default|reserved)'.format(IP_ADDR_REGEX))
WAIT_HEAD_NODE_IP_MAX_ATTEMPTS = 3

# We check network connection by going through _TEST_IP_LIST. We may need to
# check multiple IPs because some IPs may be blocked on certain networks.
# Fixed IP addresses are used to avoid DNS lookup blocking the check, for
# machine with no internet connection.
# Refer to: https://stackoverflow.com/questions/3764291/how-can-i-see-if-theres-an-available-and-active-network-connection-in-python # pylint: disable=line-too-long
_TEST_IP_LIST = ['https://1.1.1.1', 'https://8.8.8.8']

# Allow each CPU thread take 2 tasks.
# Note: This value cannot be too small, otherwise OOM issue may occur.
DEFAULT_TASK_CPU_DEMAND = 0.5

# Mapping from reserved cluster names to the corresponding group name (logging
# purpose).
# NOTE: each group can only have one reserved cluster name for now.
SKY_RESERVED_CLUSTER_NAMES: Dict[str, str] = {
    spot_lib.SPOT_CONTROLLER_NAME: 'Managed spot controller'
}

# Filelocks for the cluster status change.
CLUSTER_STATUS_LOCK_PATH = os.path.expanduser('~/.sky/.{}.lock')
CLUSTER_STATUS_LOCK_TIMEOUT_SECONDS = 20

# Remote dir that holds our runtime files.
_REMOTE_RUNTIME_FILES_DIR = '~/.sky/.runtime_files'

# Include the fields that will be used for generating tags that distinguishes
# the cluster in ray, to avoid the stopped cluster being discarded due to
# updates in the yaml template.
# Some notes on the fields:
# - 'provider' fields will be used for bootstrapping and insert more new items
#   in 'node_config'.
# - keeping the auth is not enough becuase the content of the key file will be
#   used for calculating the hash.
# TODO(zhwu): Keep in sync with the fields used in https://github.com/ray-project/ray/blob/e4ce38d001dbbe09cd21c497fedd03d692b2be3e/python/ray/autoscaler/_private/commands.py#L687-L701
_RAY_YAML_KEYS_TO_RESTORE_FOR_BACK_COMPATIBILITY = {
    'cluster_name', 'provider', 'auth', 'node_config'
}
# For these keys, don't use the old yaml's version and instead use the new yaml's.
#  - zone: The zone field of the old yaml may be '1a,1b,1c' (AWS) while the actual
#    zone of the launched cluster is '1a'. If we restore, then on capacity errors
#    it's possible to failover to 1b, which leaves a leaked instance in 1a. Here,
#    we use the new yaml's zone field, which is guaranteed to be the existing zone
#    '1a'.
# - UserData: The UserData field of the old yaml may be outdated, and we want to
#   use the new yaml's UserData field, which contains the authorized key setup as
#   well as the disabling of the auto-update with apt-get.
_RAY_YAML_KEYS_TO_RESTORE_EXCEPTIONS = [
    ('provider', 'availability_zone'),
    ('available_node_types', 'ray.head.default', 'node_config', 'UserData'),
    ('available_node_types', 'ray.worker.default', 'node_config', 'UserData'),
]

# Command that calls `ray status` with SkyPilot's Ray port set.
RAY_STATUS_WITH_SKY_RAY_PORT_COMMAND = (
    'RAY_PORT=$(python -c "from sky.skylet import job_lib; '
    'print(job_lib.get_ray_port())" 2> /dev/null || echo 6379);'
    'RAY_ADDRESS=127.0.0.1:$RAY_PORT ray status')


def is_ip(s: str) -> bool:
    """Returns whether this string matches IP_ADDR_REGEX."""
    return len(re.findall(IP_ADDR_REGEX, s)) == 1


def _get_yaml_path_from_cluster_name(cluster_name: str,
                                     prefix: str = SKY_USER_FILE_PATH) -> str:
    output_path = pathlib.Path(
        prefix).expanduser().resolve() / f'{cluster_name}.yml'
    os.makedirs(output_path.parents[0], exist_ok=True)
    return str(output_path)


def fill_template(template_name: str, variables: Dict,
                  output_path: str) -> None:
    """Create a file from a Jinja template and return the filename."""
    assert template_name.endswith('.j2'), template_name
    template_path = os.path.join(sky.__root_dir__, 'templates', template_name)
    if not os.path.exists(template_path):
        raise FileNotFoundError(f'Template "{template_name}" does not exist.')
    with open(template_path) as fin:
        template = fin.read()
    output_path = os.path.abspath(os.path.expanduser(output_path))
    os.makedirs(os.path.dirname(output_path), exist_ok=True)

    # Write out yaml config.
    j2_template = jinja2.Template(template)
    content = j2_template.render(**variables)
    with open(output_path, 'w') as fout:
        fout.write(content)


def _optimize_file_mounts(yaml_path: str) -> None:
    """Optimize file mounts in the given ray yaml file.

    Runtime files handling:
    List of runtime files to be uploaded to cluster:
      - yaml config (for autostopping)
      - wheel
      - credentials
    Format is {dst: src}.
    """
    yaml_config = common_utils.read_yaml(yaml_path)

    file_mounts = yaml_config.get('file_mounts', {})
    # Remove the file mounts added by the newline.
    if '' in file_mounts:
        assert file_mounts[''] == '', file_mounts['']
        file_mounts.pop('')

    # Putting these in file_mounts hurts provisioning speed, as each file
    # opens/closes an SSH connection.  Instead, we:
    #  - cp them locally into a directory, each with a unique name to avoid
    #    basename conflicts
    #  - upload that directory as a file mount (1 connection)
    #  - use a remote command to move all runtime files to their right places.

    # Local tmp dir holding runtime files.
    local_runtime_files_dir = tempfile.mkdtemp()
    new_file_mounts = {_REMOTE_RUNTIME_FILES_DIR: local_runtime_files_dir}

    # Generate local_src -> unique_name.
    local_source_to_unique_name = {}
    for local_src in file_mounts.values():
        local_source_to_unique_name[local_src] = str(uuid.uuid4())

    # (For remote) Build a command that copies runtime files to their right
    # destinations.
    # NOTE: we copy rather than move, because when launching >1 node, head node
    # is fully set up first, and if moving then head node's files would already
    # move out of _REMOTE_RUNTIME_FILES_DIR, which would cause setting up
    # workers (from the head's files) to fail.  An alternative is softlink
    # (then we need to make sure the usage of runtime files follow links).
    commands = []
    basenames = set()
    for dst, src in file_mounts.items():
        src_basename = local_source_to_unique_name[src]
        dst_basename = os.path.basename(dst)
        dst_parent_dir = os.path.dirname(dst)

        # Validate by asserts here as these files are added by our backend.
        # Our runtime files (wheel, yaml, credentials) do not have backslashes.
        assert not src.endswith('/'), src
        assert not dst.endswith('/'), dst
        assert src_basename not in basenames, (
            f'Duplicated src basename: {src_basename}; mounts: {file_mounts}')
        basenames.add(src_basename)
        # Our runtime files (wheel, yaml, credentials) are not relative paths.
        assert dst_parent_dir, f'Found relative destination path: {dst}'

        mkdir_parent = f'mkdir -p {dst_parent_dir}'
        if os.path.isdir(os.path.expanduser(src)):
            # Special case for directories. If the dst already exists as a
            # folder, directly copy the folder will create a subfolder under
            # the dst.
            mkdir_parent = f'mkdir -p {dst}'
            src_basename = f'{src_basename}/*'
        mv = (f'cp -r {_REMOTE_RUNTIME_FILES_DIR}/{src_basename} '
              f'{dst_parent_dir}/{dst_basename}')
        fragment = f'({mkdir_parent} && {mv})'
        commands.append(fragment)
    postprocess_runtime_files_command = ' && '.join(commands)

    setup_commands = yaml_config.get('setup_commands', [])
    if setup_commands:
        setup_commands[
            0] = f'{postprocess_runtime_files_command}; {setup_commands[0]}'
    else:
        setup_commands = [postprocess_runtime_files_command]

    yaml_config['file_mounts'] = new_file_mounts
    yaml_config['setup_commands'] = setup_commands

    # (For local) Copy all runtime files, including the just-written yaml, to
    # local_runtime_files_dir/.
    # < 0.3s to cp 6 clouds' credentials.
    for local_src in file_mounts.values():
        # cp <local_src> <local_runtime_files_dir>/<unique name of local_src>.
        full_local_src = str(pathlib.Path(local_src).expanduser())
        unique_name = local_source_to_unique_name[local_src]
        # !r to add quotes for paths containing spaces.
        subprocess.run(
            f'cp -r {full_local_src!r} {local_runtime_files_dir}/{unique_name}',
            shell=True,
            check=True)

    common_utils.dump_yaml(yaml_path, yaml_config)


def path_size_megabytes(path: str) -> int:
    """Returns the size of 'path' (directory or file) in megabytes.

    Returns:
        If successful: the size of 'path' in megabytes, rounded down. Otherwise,
        -1.
    """
    resolved_path = pathlib.Path(path).expanduser().resolve()
    git_exclude_filter = ''
    if (resolved_path / command_runner.GIT_EXCLUDE).exists():
        # Ensure file exists; otherwise, rsync will error out.
        git_exclude_filter = command_runner.RSYNC_EXCLUDE_OPTION.format(
            str(resolved_path / command_runner.GIT_EXCLUDE))
    rsync_command = (f'rsync {command_runner.RSYNC_DISPLAY_OPTION} '
                     f'{command_runner.RSYNC_FILTER_OPTION} '
                     f'{git_exclude_filter} --dry-run {path!r}')
    rsync_output = ''
    try:
        rsync_output = str(subprocess.check_output(rsync_command, shell=True))
    except subprocess.CalledProcessError:
        logger.debug('Command failed, proceeding without estimating size: '
                     f'{rsync_command}')
        return -1
    # 3.2.3:
    #  total size is 250,957,728  speedup is 330.19 (DRY RUN)
    # 2.6.9:
    #  total size is 212627556  speedup is 2437.41
    match = re.search(r'total size is ([\d,]+)', rsync_output)
    if match is not None:
        try:
            total_bytes = int(float(match.group(1).replace(',', '')))
            return total_bytes // (1024**2)
        except ValueError:
            logger.debug('Failed to find "total size" in rsync output. Inspect '
                         f'output of the following command: {rsync_command}')
            pass  # Maybe different rsync versions have different output.
    return -1


class FileMountHelper(object):
    """Helper for handling file mounts."""

    @classmethod
    def wrap_file_mount(cls, path: str) -> str:
        """Prepends ~/<opaque dir>/ to a path to work around permission issues.

        Examples:
        /root/hello.txt -> ~/<opaque dir>/root/hello.txt
        local.txt -> ~/<opaque dir>/local.txt

        After the path is synced, we can later create a symlink to this wrapped
        path from the original path, e.g., in the initialization_commands of the
        ray autoscaler YAML.
        """
        return os.path.join(_SKY_REMOTE_FILE_MOUNTS_DIR, path.lstrip('/'))

    @classmethod
    def make_safe_symlink_command(cls, *, source: str, target: str) -> str:
        """Returns a command that safely symlinks 'source' to 'target'.

        All intermediate directories of 'source' will be owned by $USER,
        excluding the root directory (/).

        'source' must be an absolute path; both 'source' and 'target' must not
        end with a slash (/).

        This function is needed because a simple 'ln -s target source' may
        fail: 'source' can have multiple levels (/a/b/c), its parent dirs may
        or may not exist, can end with a slash, or may need sudo access, etc.

        Cases of <target: local> file mounts and their behaviors:

            /existing_dir: ~/local/dir
              - error out saying this cannot be done as LHS already exists
            /existing_file: ~/local/file
              - error out saying this cannot be done as LHS already exists
            /existing_symlink: ~/local/file
              - overwrite the existing symlink; this is important because `sky
                launch` can be run multiple times
            Paths that start with ~/ and /tmp/ do not have the above
            restrictions; they are delegated to rsync behaviors.
        """
        assert os.path.isabs(source), source
        assert not source.endswith('/') and not target.endswith('/'), (source,
                                                                       target)
        # Below, use sudo in case the symlink needs sudo access to create.
        # Prepare to create the symlink:
        #  1. make sure its dir(s) exist & are owned by $USER.
        dir_of_symlink = os.path.dirname(source)
        commands = [
            # mkdir, then loop over '/a/b/c' as /a, /a/b, /a/b/c.  For each,
            # chown $USER on it so user can use these intermediate dirs
            # (excluding /).
            f'sudo mkdir -p {dir_of_symlink}',
            # p: path so far
            ('(p=""; '
             f'for w in $(echo {dir_of_symlink} | tr "/" " "); do '
             'p=${p}/${w}; sudo chown $USER $p; done)')
        ]
        #  2. remove any existing symlink (ln -f may throw 'cannot
        #     overwrite directory', if the link exists and points to a
        #     directory).
        commands += [
            # Error out if source is an existing, non-symlink directory/file.
            f'((test -L {source} && sudo rm {source} &>/dev/null) || '
            f'(test ! -e {source} || '
            f'(echo "!!! Failed mounting because path exists ({source})"; '
            'exit 1)))',
        ]
        commands += [
            # Link.
            f'sudo ln -s {target} {source}',
            # chown.  -h to affect symlinks only.
            f'sudo chown -h $USER {source}',
        ]
        return ' && '.join(commands)


class SSHConfigHelper(object):
    """Helper for handling local SSH configuration."""

    ssh_conf_path = '~/.ssh/config'
    ssh_conf_lock_path = os.path.expanduser('~/.sky/ssh_config.lock')
    ssh_multinode_path = SKY_USER_FILE_PATH + '/ssh/{}'

    @classmethod
    def _get_generated_config(cls, autogen_comment: str, host_name: str,
                              ip: str, username: str, ssh_key_path: str,
                              proxy_command: Optional[str], port: int,
                              docker_proxy_command: Optional[str]):
        if proxy_command is not None:
            # Already checked in resources
            assert docker_proxy_command is None, (
                'Cannot specify both proxy_command and docker_proxy_command.')
            proxy = f'ProxyCommand {proxy_command}'
        elif docker_proxy_command is not None:
            proxy = f'ProxyCommand {docker_proxy_command}'
        else:
            proxy = ''
        # StrictHostKeyChecking=no skips the host key check for the first
        # time. UserKnownHostsFile=/dev/null and GlobalKnownHostsFile/dev/null
        # prevent the host key from being added to the known_hosts file and
        # always return an empty file for known hosts, making the ssh think
        # this is a first-time connection, and thus skipping the host key
        # check.
        codegen = textwrap.dedent(f"""\
            {autogen_comment}
            Host {host_name}
              HostName {ip}
              User {username}
              IdentityFile {ssh_key_path}
              IdentitiesOnly yes
              ForwardAgent yes
              StrictHostKeyChecking no
              UserKnownHostsFile=/dev/null
              GlobalKnownHostsFile=/dev/null
              Port {port}
              {proxy}
            """.rstrip())
        codegen = codegen + '\n'
        return codegen

    @classmethod
    @timeline.FileLockEvent(ssh_conf_lock_path)
    def add_cluster(
        cls,
        cluster_name: str,
        ips: List[str],
        auth_config: Dict[str, str],
        ports: List[int],
        docker_user: Optional[str] = None,
    ):
        """Add authentication information for cluster to local SSH config file.

        If a host with `cluster_name` already exists and the configuration was
        not added by sky, then `ip` is used to identify the host instead in the
        file.

        If a host with `cluster_name` already exists and the configuration was
        added by sky (e.g. a spot instance), then the configuration is
        overwritten.

        Args:
            cluster_name: Cluster name (see `sky status`)
            ips: List of public IP addresses in the cluster. First IP is head
              node.
            auth_config: read_yaml(handle.cluster_yaml)['auth']
            ports: List of port numbers for SSH corresponding to ips
            docker_user: If not None, use this user to ssh into the docker
        """
        username = auth_config['ssh_user']
        if docker_user is not None:
            username = docker_user
        key_path = os.path.expanduser(auth_config['ssh_private_key'])
        host_name = cluster_name
        sky_autogen_comment = ('# Added by sky (use `sky stop/down '
                               f'{cluster_name}` to remove)')
        overwrite = False
        overwrite_begin_idx = None
        ip = ips[0]
        if docker_user is not None:
            ip = 'localhost'

        config_path = os.path.expanduser(cls.ssh_conf_path)
        if os.path.exists(config_path):
            with open(config_path) as f:
                config = f.readlines()

            # If an existing config with `cluster_name` exists, raise a warning.
            for i, line in enumerate(config):
                if line.strip() == f'Host {cluster_name}':
                    prev_line = config[i - 1] if i - 1 >= 0 else ''
                    if prev_line.strip().startswith(sky_autogen_comment):
                        overwrite = True
                        overwrite_begin_idx = i - 1
                    else:
                        logger.warning(f'{cls.ssh_conf_path} contains '
                                       f'host named {cluster_name}.')
                        host_name = ip
                        logger.warning(f'Using {ip} to identify host instead.')

                if line.strip() == f'Host {ip}':
                    prev_line = config[i - 1] if i - 1 >= 0 else ''
                    if prev_line.strip().startswith(sky_autogen_comment):
                        overwrite = True
                        overwrite_begin_idx = i - 1
        else:
            config = ['\n']
            with open(config_path, 'w') as f:
                f.writelines(config)
            os.chmod(config_path, 0o644)

        proxy_command = auth_config.get('ssh_proxy_command', None)
        docker_proxy_command = None
        head_port = ports[0]
        if docker_user is not None:
            docker_proxy_command = ' '.join(
                ['ssh'] + command_runner.ssh_options_list(key_path, None) +
                ['-W', '%h:%p', f'{auth_config["ssh_user"]}@{ips[0]}'])
            head_port = constants.DEFAULT_DOCKER_PORT
        codegen = cls._get_generated_config(sky_autogen_comment, host_name, ip,
                                            username, key_path, proxy_command,
                                            head_port, docker_proxy_command)

        # Add (or overwrite) the new config.
        if overwrite:
            assert overwrite_begin_idx is not None
            updated_lines = codegen.splitlines(keepends=True) + ['\n']
            config[overwrite_begin_idx:overwrite_begin_idx +
                   len(updated_lines)] = updated_lines
            with open(config_path, 'w') as f:
                f.write(''.join(config).strip())
                f.write('\n' * 2)
        else:
            with open(config_path, 'a') as f:
                if len(config) > 0 and config[-1] != '\n':
                    f.write('\n')
                f.write(codegen)
                f.write('\n')

        with open(config_path, 'r+') as f:
            config = f.readlines()
            if config[-1] != '\n':
                f.write('\n')

        if len(ips) > 1:
            SSHConfigHelper._add_multinode_config(cluster_name, ips[1:],
                                                  auth_config, docker_user)

    @classmethod
    def _add_multinode_config(
        cls,
        cluster_name: str,
        external_worker_ips: List[str],
        auth_config: Dict[str, str],
        docker_user: Optional[str] = None,
    ):
        username = auth_config['ssh_user']
        if docker_user is not None:
            username = docker_user
        key_path = os.path.expanduser(auth_config['ssh_private_key'])
        host_name = cluster_name
        sky_autogen_comment = ('# Added by sky (use `sky stop/down '
                               f'{cluster_name}` to remove)')

        # Ensure stableness of the aliases worker-<i> by sorting based on
        # public IPs.
        external_worker_ips = list(sorted(external_worker_ips))
        port = 22
        if docker_user is not None:
            port = constants.DEFAULT_DOCKER_PORT

        overwrites = [False] * len(external_worker_ips)
        overwrite_begin_idxs: List[Optional[int]] = [None
                                                    ] * len(external_worker_ips)
        codegens: List[Optional[str]] = [None] * len(external_worker_ips)
        worker_names = []
        extra_path_name = cls.ssh_multinode_path.format(cluster_name)

        for idx in range(len(external_worker_ips)):
            worker_names.append(cluster_name + f'-worker{idx+1}')

        config_path = os.path.expanduser(cls.ssh_conf_path)
        with open(config_path) as f:
            config = f.readlines()

        extra_config_path = os.path.expanduser(extra_path_name)
        os.makedirs(os.path.dirname(extra_config_path), exist_ok=True)
        if not os.path.exists(extra_config_path):
            extra_config = ['\n']
            with open(extra_config_path, 'w') as f:
                f.writelines(extra_config)
        else:
            with open(extra_config_path) as f:
                extra_config = f.readlines()

        # Handle Include on top of Config file
        include_str = f'Include {extra_config_path}'
        for i, line in enumerate(config):
            config_str = line.strip()
            if config_str == include_str:
                break
            # Did not find Include string
            if 'Host' in config_str:
                with open(config_path, 'w') as f:
                    config.insert(0, '\n')
                    config.insert(0, include_str + '\n')
                    config.insert(0, sky_autogen_comment + '\n')
                    f.write(''.join(config).strip())
                    f.write('\n' * 2)
                break

        with open(config_path) as f:
            config = f.readlines()

        proxy_command = auth_config.get('ssh_proxy_command', None)
        if docker_user is not None:
            docker_proxy_command_generator = lambda ip: ' '.join(
                ['ssh'] + command_runner.ssh_options_list(key_path, None) +
                ['-W', '%h:%p', f'{auth_config["ssh_user"]}@{ip}'])
        docker_proxy_command = None

        # Check if ~/.ssh/config contains existing names
        host_lines = [f'Host {c_name}' for c_name in worker_names]
        for i, line in enumerate(config):
            if line.strip() in host_lines:
                idx = host_lines.index(line.strip())
                prev_line = config[i - 1] if i > 0 else ''
                logger.warning(f'{cls.ssh_conf_path} contains '
                               f'host named {worker_names[idx]}.')
                host_name = external_worker_ips[idx]
                logger.warning(f'Using {host_name} to identify host instead.')
                ip = external_worker_ips[idx]
                if docker_user is not None:
                    docker_proxy_command = docker_proxy_command_generator(ip)
                    ip = 'localhost'
                # TODO(romilb): Update port number when k8s supports multinode
                codegens[idx] = cls._get_generated_config(
                    sky_autogen_comment, host_name, ip, username, key_path,
                    proxy_command, port, docker_proxy_command)

        # All workers go to SKY_USER_FILE_PATH/ssh/{cluster_name}
        for i, line in enumerate(extra_config):
            if line.strip() in host_lines:
                idx = host_lines.index(line.strip())
                prev_line = extra_config[i - 1] if i > 0 else ''
                if prev_line.strip().startswith(sky_autogen_comment):
                    host_name = worker_names[idx]
                    overwrites[idx] = True
                    overwrite_begin_idxs[idx] = i - 1
                ip = external_worker_ips[idx]
                if docker_user is not None:
                    docker_proxy_command = docker_proxy_command_generator(ip)
                    ip = 'localhost'
                # TODO(romilb): Update port number when k8s supports multinode
                codegens[idx] = cls._get_generated_config(
                    sky_autogen_comment, host_name, ip, username, key_path,
                    proxy_command, port, docker_proxy_command)

        # This checks if all codegens have been created.
        for idx, ip in enumerate(external_worker_ips):
            if docker_user is not None:
                docker_proxy_command = docker_proxy_command_generator(ip)
                ip = 'localhost'
            if not codegens[idx]:
                codegens[idx] = cls._get_generated_config(
                    sky_autogen_comment, worker_names[idx], ip, username,
                    key_path, proxy_command, port, docker_proxy_command)

        for idx in range(len(external_worker_ips)):
            # Add (or overwrite) the new config.
            overwrite = overwrites[idx]
            overwrite_begin_idx = overwrite_begin_idxs[idx]
            codegen = codegens[idx]
            assert codegen is not None, (codegens, idx)
            if overwrite:
                assert overwrite_begin_idx is not None
                updated_lines = codegen.splitlines(keepends=True) + ['\n']
                extra_config[overwrite_begin_idx:overwrite_begin_idx +
                             len(updated_lines)] = updated_lines
                with open(extra_config_path, 'w') as f:
                    f.write(''.join(extra_config).strip())
                    f.write('\n' * 2)
            else:
                with open(extra_config_path, 'a') as f:
                    f.write(codegen)
                    f.write('\n')

        # Add trailing new line at the end of the file if it doesn't exit
        with open(extra_config_path, 'r+') as f:
            extra_config = f.readlines()
            if extra_config[-1] != '\n':
                f.write('\n')

    @classmethod
    @timeline.FileLockEvent(ssh_conf_lock_path)
    def remove_cluster(
        cls,
        cluster_name: str,
        ip: str,
        auth_config: Dict[str, str],
        docker_user: Optional[str] = None,
    ):
        """Remove authentication information for cluster from local SSH config.

        If no existing host matching the provided specification is found, then
        nothing is removed.

        Args:
            ip: Head node's IP address.
            auth_config: read_yaml(handle.cluster_yaml)['auth']
            docker_user: If not None, use this user to ssh into the docker
        """
        username = auth_config['ssh_user']
        config_path = os.path.expanduser(cls.ssh_conf_path)
        if not os.path.exists(config_path):
            return

        with open(config_path) as f:
            config = f.readlines()

        start_line_idx = None
        # Scan the config for the cluster name.
        for i, line in enumerate(config):
            next_line = config[i + 1] if i + 1 < len(config) else ''
            if docker_user is None:
                found = (line.strip() == f'HostName {ip}' and
                         next_line.strip() == f'User {username}')
            else:
                found = (line.strip() == 'HostName localhost' and
                         next_line.strip() == f'User {docker_user}')
                if found:
                    # Find the line starting with ProxyCommand and contains the ip
                    found = False
                    for idx in range(i, len(config)):
                        # Stop if we reach an empty line, which means a new host
                        if not config[idx].strip():
                            break
                        if config[idx].strip().startswith('ProxyCommand'):
                            proxy_command_line = config[idx].strip()
                            if proxy_command_line.endswith(f'@{ip}'):
                                found = True
                                break
            if found:
                start_line_idx = i - 1
                break

        if start_line_idx is None:  # No config to remove.
            return

        # Scan for end of previous config.
        cursor = start_line_idx
        while cursor > 0 and len(config[cursor].strip()) > 0:
            cursor -= 1
        prev_end_line_idx = cursor

        # Scan for end of the cluster config.
        end_line_idx = None
        cursor = start_line_idx + 1
        start_line_idx -= 1  # remove auto-generated comment
        while cursor < len(config):
            if config[cursor].strip().startswith(
                    '# ') or config[cursor].strip().startswith('Host '):
                end_line_idx = cursor
                break
            cursor += 1

        # Remove sky-generated config and update the file.
        config[prev_end_line_idx:end_line_idx] = [
            '\n'
        ] if end_line_idx is not None else []
        with open(config_path, 'w') as f:
            f.write(''.join(config).strip())
            f.write('\n' * 2)

        SSHConfigHelper._remove_multinode_config(cluster_name)

    @classmethod
    def _remove_multinode_config(
        cls,
        cluster_name: str,
    ):
        config_path = os.path.expanduser(cls.ssh_conf_path)
        if not os.path.exists(config_path):
            return

        extra_path_name = cls.ssh_multinode_path.format(cluster_name)
        extra_config_path = os.path.expanduser(extra_path_name)
        common_utils.remove_file_if_exists(extra_config_path)

        # Delete include statement
        sky_autogen_comment = ('# Added by sky (use `sky stop/down '
                               f'{cluster_name}` to remove)')
        with open(config_path) as f:
            config = f.readlines()

        for i, line in enumerate(config):
            config_str = line.strip()
            if f'Include {extra_config_path}' in config_str:
                with open(config_path, 'w') as f:
                    if i < len(config) - 1 and config[i + 1] == '\n':
                        del config[i + 1]
                    # Delete Include string
                    del config[i]
                    # Delete Sky Autogen Comment
                    if i > 0 and sky_autogen_comment in config[i - 1].strip():
                        del config[i - 1]
                    f.write(''.join(config))
                break
            if 'Host' in config_str:
                break


def _replace_yaml_dicts(
        new_yaml: str, old_yaml: str, restore_key_names: Set[str],
        restore_key_names_exceptions: Sequence[Tuple[str, ...]]) -> str:
    """Replaces 'new' with 'old' for all keys in restore_key_names.

    The replacement will be applied recursively and only for the blocks
    with the key in key_names, and have the same ancestors in both 'new'
    and 'old' YAML tree.

    The restore_key_names_exceptions is a list of key names that should not
    be restored, i.e. those keys will be reset to the value in 'new' YAML
    tree after the replacement.
    """

    def _restore_block(new_block: Dict[str, Any], old_block: Dict[str, Any]):
        for key, value in new_block.items():
            if key in restore_key_names:
                if key in old_block:
                    new_block[key] = old_block[key]
                else:
                    del new_block[key]
            elif isinstance(value, dict):
                if key in old_block:
                    _restore_block(value, old_block[key])

    new_config = yaml.safe_load(new_yaml)
    old_config = yaml.safe_load(old_yaml)
    excluded_results = {}
    # Find all key values excluded from restore
    for exclude_restore_key_name_list in restore_key_names_exceptions:
        excluded_result = new_config
        found_excluded_key = True
        for key in exclude_restore_key_name_list:
            if (not isinstance(excluded_result, dict) or
                    key not in excluded_result):
                found_excluded_key = False
                break
            excluded_result = excluded_result[key]
        if found_excluded_key:
            excluded_results[exclude_restore_key_name_list] = excluded_result

    # Restore from old config
    _restore_block(new_config, old_config)

    # Revert the changes for the excluded key values
    for exclude_restore_key_name, value in excluded_results.items():
        curr = new_config
        for key in exclude_restore_key_name[:-1]:
            curr = curr[key]
        curr[exclude_restore_key_name[-1]] = value
    return common_utils.dump_yaml_str(new_config)


# TODO: too many things happening here - leaky abstraction. Refactor.
@timeline.event
def write_cluster_config(
        to_provision: 'resources.Resources',
        num_nodes: int,
        ports: Optional[List[Union[int, str]]],
        cluster_config_template: str,
        cluster_name: str,
        local_wheel_path: pathlib.Path,
        wheel_hash: str,
        region: Optional[clouds.Region] = None,
        zones: Optional[List[clouds.Zone]] = None,
        dryrun: bool = False,
        keep_launch_fields_in_existing_config: bool = True) -> Dict[str, str]:
    """Fills in cluster configuration templates and writes them out.

    Returns: {provisioner: path to yaml, the provisioning spec}.
      'provisioner' can be
        - 'ray'
        - 'tpu-create-script' (if TPU is requested)
        - 'tpu-delete-script' (if TPU is requested)
    Raises:
        exceptions.ResourcesUnavailableError: if the region/zones requested does
            not appear in the catalog, or an ssh_proxy_command is specified but
            not for the given region, or GPUs are requested in a Kubernetes
            cluster but the cluster does not have nodes labeled with GPU types.
    """
    # task.best_resources may not be equal to to_provision if the user
    # is running a job with less resources than the cluster has.
    cloud = to_provision.cloud
    # This can raise a ResourcesUnavailableError when:
    #  * The region/zones requested does not appear in the catalog. It can be
    #    triggered if the user changed the catalog file while there is a cluster
    #    in the removed region/zone.
    #  * GPUs are requested in a Kubernetes cluster but the cluster does not
    #    have nodes labeled with GPU types.
    #
    # TODO(zhwu): We should change the exception type to a more specific one, as
    # the ResourcesUnavailableError is overly used. Also, it would be better to
    # move the check out of this function, i.e. the caller should be responsible
    # for the validation.
    # TODO(tian): Move more cloud agnostic vars to resources.py.
    resources_vars = to_provision.make_deploy_variables(region, zones)
    config_dict = {}

    azure_subscription_id = None
    if isinstance(cloud, clouds.Azure):
        azure_subscription_id = cloud.get_project_id(dryrun=dryrun)

    gcp_project_id = None
    if isinstance(cloud, clouds.GCP):
        gcp_project_id = cloud.get_project_id(dryrun=dryrun)

    specific_reservations = set(
        skypilot_config.get_nested(('gcp', 'specific_reservations'), set()))

    reservations = to_provision.get_reservations_available_resources(
        specific_reservations)

    filtered_specific_reservations = [
        r for r, available_resources in reservations.items()
        if r in specific_reservations and available_resources > 0
    ]
    available_specific_reservations = sum(
        available_resources for r, available_resources in reservations.items()
        if r in specific_reservations)
    num_specific_reserved_workers = max(
        min(available_specific_reservations - 1, num_nodes - 1), 0)

    assert cluster_name is not None
    credentials = sky_check.get_cloud_credential_file_mounts()

    ip_list = None
    auth_config = {'ssh_private_key': auth.PRIVATE_SSH_KEY_PATH}
    if isinstance(cloud, clouds.Local):
        ip_list = onprem_utils.get_local_ips(cluster_name)
        auth_config = onprem_utils.get_local_auth_config(cluster_name)
    region_name = resources_vars.get('region')

    yaml_path = _get_yaml_path_from_cluster_name(cluster_name)

    # Retrieve the ssh_proxy_command for the given cloud / region.
    ssh_proxy_command_config = skypilot_config.get_nested(
        (str(cloud).lower(), 'ssh_proxy_command'), None)
    if (isinstance(ssh_proxy_command_config, str) or
            ssh_proxy_command_config is None):
        ssh_proxy_command = ssh_proxy_command_config
    else:
        # ssh_proxy_command_config: Dict[str, str], region_name -> command
        # This type check is done by skypilot_config at config load time.

        # There are two cases:
        if keep_launch_fields_in_existing_config:
            # (1) We're re-provisioning an existing cluster.
            #
            # We use None for ssh_proxy_command, which will be restored to the
            # cluster's original value later by _replace_yaml_dicts().
            ssh_proxy_command = None
        else:
            # (2) We're launching a new cluster.
            #
            # Resources.get_valid_regions_for_launchable() respects the keys (regions)
            # in ssh_proxy_command in skypilot_config. So here we add an assert.
            assert region_name in ssh_proxy_command_config, (
                region_name, ssh_proxy_command_config)
            ssh_proxy_command = ssh_proxy_command_config[region_name]
    logger.debug(f'Using ssh_proxy_command: {ssh_proxy_command!r}')

    # User-supplied instance tags.
    instance_tags = {}
    instance_tags = skypilot_config.get_nested(
        (str(cloud).lower(), 'instance_tags'), {})
    if not isinstance(instance_tags, dict):
        with ux_utils.print_exception_no_traceback():
            raise ValueError('Custom instance_tags in config.yaml should '
                             f'be a dict, but received {type(instance_tags)}.')

    # Dump the Ray ports to a file for Ray job submission
    dump_port_command = (
        f'python -c \'import json, os; json.dump({constants.SKY_REMOTE_RAY_PORT_DICT_STR}, '
        f'open(os.path.expanduser("{constants.SKY_REMOTE_RAY_PORT_FILE}"), "w"))\''
    )

    # Only using new security group names for clusters with ports specified.
    default_aws_sg_name = f'sky-sg-{common_utils.user_and_hostname_hash()}'
    if ports is not None:
        default_aws_sg_name += f'-{common_utils.truncate_and_hash_cluster_name(cluster_name)}'
    # Use a tmp file path to avoid incomplete YAML file being re-used in the
    # future.
    tmp_yaml_path = yaml_path + '.tmp'
    fill_template(
        cluster_config_template,
        dict(
            resources_vars,
            **{
                'cluster_name': cluster_name,
                'num_nodes': num_nodes,
                'ports': ports,
                'disk_size': to_provision.disk_size,
                # If the current code is run by controller, propagate the real
                # calling user which should've been passed in as the
                # SKYPILOT_USER env var (see spot-controller.yaml.j2).
                'user': get_cleaned_username(os.environ.get(
                    'SKYPILOT_USER', '')),

                # AWS only:
                # Temporary measure, as deleting per-cluster SGs is too slow.
                # See https://github.com/skypilot-org/skypilot/pull/742.
                # Generate the name of the security group we're looking for.
                # (username, last 4 chars of hash of hostname): for uniquefying
                # users on shared-account scenarios.
                'security_group': skypilot_config.get_nested(
                    ('aws', 'security_group_name'), default_aws_sg_name),
                'vpc_name': skypilot_config.get_nested(('aws', 'vpc_name'),
                                                       None),
                'use_internal_ips': skypilot_config.get_nested(
                    ('aws', 'use_internal_ips'), False),
                # Not exactly AWS only, but we only test it's supported on AWS
                # for now:
                'ssh_proxy_command': ssh_proxy_command,
                # User-supplied instance tags.
                'instance_tags': instance_tags,

                # Azure only:
                'azure_subscription_id': azure_subscription_id,
                'resource_group': f'{cluster_name}-{region_name}',

                # GCP only:
                'gcp_project_id': gcp_project_id,
                'specific_reservations': filtered_specific_reservations,
                'num_specific_reserved_workers': num_specific_reserved_workers,

                # Conda setup
                'conda_installation_commands':
                    constants.CONDA_INSTALLATION_COMMANDS,

                # Port of Ray (GCS server).
                # Ray's default port 6379 is conflicted with Redis.
                'ray_port': constants.SKY_REMOTE_RAY_PORT,
                'ray_dashboard_port': constants.SKY_REMOTE_RAY_DASHBOARD_PORT,
                'ray_temp_dir': constants.SKY_REMOTE_RAY_TEMPDIR,
                'dump_port_command': dump_port_command,
                # Ray version.
                'ray_version': constants.SKY_REMOTE_RAY_VERSION,
                # Cloud credentials for cloud storage.
                'credentials': credentials,
                # Sky remote utils.
                'sky_remote_path': SKY_REMOTE_PATH,
                'sky_local_path': str(local_wheel_path),
                # Add yaml file path to the template variables.
                'sky_ray_yaml_remote_path': SKY_RAY_YAML_REMOTE_PATH,
                'sky_ray_yaml_local_path':
                    tmp_yaml_path
                    if not isinstance(cloud, clouds.Local) else yaml_path,
                'sky_version': str(version.parse(sky.__version__)),
                'sky_wheel_hash': wheel_hash,
                # Local IP handling (optional).
                'head_ip': None if ip_list is None else ip_list[0],
                'worker_ips': None if ip_list is None else ip_list[1:],
                # Authentication (optional).
                **auth_config,
            }),
        output_path=tmp_yaml_path)
    config_dict['cluster_name'] = cluster_name
    config_dict['ray'] = yaml_path
    if dryrun:
        # If dryrun, return the unfinished tmp yaml path.
        config_dict['ray'] = tmp_yaml_path
        return config_dict
    _add_auth_to_cluster_config(cloud, tmp_yaml_path)

    # Restore the old yaml content for backward compatibility.
    if os.path.exists(yaml_path) and keep_launch_fields_in_existing_config:
        with open(yaml_path, 'r') as f:
            old_yaml_content = f.read()
        with open(tmp_yaml_path, 'r') as f:
            new_yaml_content = f.read()
        restored_yaml_content = _replace_yaml_dicts(
            new_yaml_content, old_yaml_content,
            _RAY_YAML_KEYS_TO_RESTORE_FOR_BACK_COMPATIBILITY,
            _RAY_YAML_KEYS_TO_RESTORE_EXCEPTIONS)
        with open(tmp_yaml_path, 'w') as f:
            f.write(restored_yaml_content)

    # Optimization: copy the contents of source files in file_mounts to a
    # special dir, and upload that as the only file_mount instead. Delay
    # calling this optimization until now, when all source files have been
    # written and their contents finalized.
    #
    # Note that the ray yaml file will be copied into that special dir (i.e.,
    # uploaded as part of the file_mounts), so the restore for backward
    # compatibility should go before this call.
    if not isinstance(cloud, clouds.Local):
        # Only optimize the file mounts for public clouds now, as local has not
        # been fully tested yet.
        _optimize_file_mounts(tmp_yaml_path)

    # Rename the tmp file to the final YAML path.
    os.rename(tmp_yaml_path, yaml_path)
    usage_lib.messages.usage.update_ray_yaml(yaml_path)

    # For TPU nodes. TPU VMs do not need TPU_NAME.
    if (resources_vars.get('tpu_type') is not None and
            resources_vars.get('tpu_vm') is None):
        tpu_name = resources_vars.get('tpu_name')
        if tpu_name is None:
            tpu_name = cluster_name

        user_file_dir = os.path.expanduser(f'{SKY_USER_FILE_PATH}/')

        # pylint: disable=import-outside-toplevel
        from sky.skylet.providers.gcp import config as gcp_config
        config = common_utils.read_yaml(os.path.expanduser(config_dict['ray']))
        vpc_name = gcp_config.get_usable_vpc(config)

        scripts = []
        for template_name in ('gcp-tpu-create.sh.j2', 'gcp-tpu-delete.sh.j2'):
            script_path = os.path.join(user_file_dir, template_name).replace(
                '.sh.j2', f'.{cluster_name}.sh')
            fill_template(
                template_name,
                dict(
                    resources_vars, **{
                        'tpu_name': tpu_name,
                        'gcp_project_id': gcp_project_id,
                        'vpc_name': vpc_name,
                    }),
                # Use new names for TPU scripts so that different runs can use
                # different TPUs.  Put in SKY_USER_FILE_PATH to be consistent
                # with cluster yamls.
                output_path=script_path,
            )
            scripts.append(script_path)

        config_dict['tpu-create-script'] = scripts[0]
        config_dict['tpu-delete-script'] = scripts[1]
        config_dict['tpu_name'] = tpu_name
    return config_dict


def _add_auth_to_cluster_config(cloud: clouds.Cloud, cluster_config_file: str):
    """Adds SSH key info to the cluster config.

    This function's output removes comments included in the jinja2 template.
    """
    config = common_utils.read_yaml(cluster_config_file)
    # Check the availability of the cloud type.
    if isinstance(cloud, clouds.AWS):
        config = auth.setup_aws_authentication(config)
    elif isinstance(cloud, clouds.GCP):
        config = auth.setup_gcp_authentication(config)
    elif isinstance(cloud, clouds.Azure):
        config = auth.setup_azure_authentication(config)
    elif isinstance(cloud, clouds.Lambda):
        config = auth.setup_lambda_authentication(config)
    elif isinstance(cloud, clouds.Kubernetes):
        config = auth.setup_kubernetes_authentication(config)
    elif isinstance(cloud, clouds.IBM):
        config = auth.setup_ibm_authentication(config)
    elif isinstance(cloud, clouds.SCP):
        config = auth.setup_scp_authentication(config)
    elif isinstance(cloud, clouds.OCI):
        config = auth.setup_oci_authentication(config)
    else:
        assert isinstance(cloud, clouds.Local), cloud
        # Local cluster case, authentication is already filled by the user
        # in the local cluster config (in ~/.sky/local/...). There is no need
        # for Sky to generate authentication.
        pass
    common_utils.dump_yaml(cluster_config_file, config)


def get_run_timestamp() -> str:
    return 'sky-' + datetime.now().strftime('%Y-%m-%d-%H-%M-%S-%f')


def get_timestamp_from_run_timestamp(run_timestamp: str) -> float:
    return datetime.strptime(
        run_timestamp.partition('-')[2], '%Y-%m-%d-%H-%M-%S-%f').timestamp()


def _count_healthy_nodes_from_ray(output: str,
                                  is_local_cloud: bool = False
                                 ) -> Tuple[int, int]:
    """Count the number of healthy nodes from the output of `ray status`."""

    def get_ready_nodes(pattern, output):
        result = pattern.findall(output)
        # On-prem/local case is handled differently.
        # `ray status` produces different output for local case, and
        # we poll for number of nodes launched instead of counting for
        # head and number of worker nodes separately (it is impossible
        # to distinguish between head and worker node for local case).
        if is_local_cloud:
            # In the local case, ready_workers mean the total number
            # of nodes launched, including head.
            return len(result)
        if len(result) == 0:
            return 0
        assert len(result) == 1, result
        return int(result[0])

    if is_local_cloud:
        ready_head = 0
        ready_workers = get_ready_nodes(_LAUNCHED_LOCAL_WORKER_PATTERN, output)
    else:
        ready_head = get_ready_nodes(_LAUNCHED_HEAD_PATTERN, output)
        ready_workers = get_ready_nodes(_LAUNCHED_WORKER_PATTERN, output)
        ready_reserved_workers = get_ready_nodes(
            _LAUNCHED_RESERVED_WORKER_PATTERN, output)
        ready_workers += ready_reserved_workers
    assert ready_head <= 1, f'#head node should be <=1 (Got {ready_head}).'
    return ready_head, ready_workers


def get_docker_user(ip: str, cluster_config_file: str) -> str:
    """Find docker container username."""
    ssh_credentials = ssh_credential_from_yaml(cluster_config_file)
    runner = command_runner.SSHCommandRunner(ip, port=22, **ssh_credentials)
    container_name = constants.DEFAULT_DOCKER_CONTAINER_NAME
    whoami_returncode, whoami_stdout, whoami_stderr = runner.run(
        f'sudo docker exec {container_name} whoami',
        stream_logs=False,
        require_outputs=True)
    assert whoami_returncode == 0, (
        f'Failed to get docker container user. Return '
        f'code: {whoami_returncode}, Error: {whoami_stderr}')
    docker_user = whoami_stdout.strip()
    logger.debug(f'Docker container user: {docker_user}')
    return docker_user


@timeline.event
def wait_until_ray_cluster_ready(
    cluster_config_file: str,
    num_nodes: int,
    log_path: str,
    is_local_cloud: bool = False,
    nodes_launching_progress_timeout: Optional[int] = None,
) -> Tuple[bool, Optional[str]]:
    """Wait until the ray cluster is set up on VMs or in containers.

    Returns:  whether the entire ray cluster is ready, and docker username
    if launched with docker.
    """
    # Manually fetching head ip instead of using `ray exec` to avoid the bug
    # that `ray exec` fails to connect to the head node after some workers
    # launched especially for Azure.
    try:
        head_ip = _query_head_ip_with_retries(
            cluster_config_file, max_attempts=WAIT_HEAD_NODE_IP_MAX_ATTEMPTS)
    except exceptions.FetchIPError as e:
        logger.error(common_utils.format_exception(e))
        return False, None  # failed

    config = common_utils.read_yaml(cluster_config_file)

    docker_user = None
    if 'docker' in config:
        docker_user = get_docker_user(head_ip, cluster_config_file)

    if num_nodes <= 1:
        return True, docker_user

    ssh_credentials = ssh_credential_from_yaml(cluster_config_file, docker_user)
    last_nodes_so_far = 0
    start = time.time()
    runner = command_runner.SSHCommandRunner(head_ip,
                                             port=22,
                                             **ssh_credentials)
    with log_utils.console.status(
            '[bold cyan]Waiting for workers...') as worker_status:
        while True:
            rc, output, stderr = runner.run(
                RAY_STATUS_WITH_SKY_RAY_PORT_COMMAND,
                log_path=log_path,
                stream_logs=False,
                require_outputs=True,
                separate_stderr=True)
            subprocess_utils.handle_returncode(
                rc, 'ray status', 'Failed to run ray status on head node.',
                stderr)
            logger.debug(output)

            ready_head, ready_workers = _count_healthy_nodes_from_ray(
                output, is_local_cloud=is_local_cloud)

            worker_status.update('[bold cyan]'
                                 f'{ready_workers} out of {num_nodes - 1} '
                                 'workers ready')

            # In the local case, ready_head=0 and ready_workers=num_nodes. This
            # is because there is no matching regex for _LAUNCHED_HEAD_PATTERN.
            if ready_head + ready_workers == num_nodes:
                # All nodes are up.
                break

            # Pending workers that have been launched by ray up.
            found_ips = _LAUNCHING_IP_PATTERN.findall(output)
            pending_workers = len(found_ips)

            # TODO(zhwu): Handle the case where the following occurs, where ray
            # cluster is not correctly started on the cluster.
            # Pending:
            #  172.31.9.121: ray.worker.default, uninitialized
            nodes_so_far = ready_head + ready_workers + pending_workers

            # Check the number of nodes that are fetched. Timeout if no new
            # nodes fetched in a while (nodes_launching_progress_timeout),
            # though number of nodes_so_far is still not as expected.
            if nodes_so_far > last_nodes_so_far:
                # Reset the start time if the number of launching nodes
                # changes, i.e. new nodes are launched.
                logger.debug('Reset start time, as new nodes are launched. '
                             f'({last_nodes_so_far} -> {nodes_so_far})')
                start = time.time()
                last_nodes_so_far = nodes_so_far
            elif (nodes_launching_progress_timeout is not None and
                  time.time() - start > nodes_launching_progress_timeout and
                  nodes_so_far != num_nodes):
                worker_status.stop()
                logger.error(
                    'Timed out: waited for more than '
                    f'{nodes_launching_progress_timeout} seconds for new '
                    'workers to be provisioned, but no progress.')
                return False, None  # failed

            if '(no pending nodes)' in output and '(no failures)' in output:
                # Bug in ray autoscaler: e.g., on GCP, if requesting 2 nodes
                # that GCP can satisfy only by half, the worker node would be
                # forgotten. The correct behavior should be for it to error out.
                worker_status.stop()
                logger.error(
                    'Failed to launch multiple nodes on '
                    'GCP due to a nondeterministic bug in ray autoscaler.')
                return False, None  # failed
            time.sleep(10)
    return True, docker_user  # success


def ssh_credential_from_yaml(cluster_yaml: str,
                             docker_user: Optional[str] = None
                            ) -> Dict[str, str]:
    """Returns ssh_user, ssh_private_key and ssh_control name."""
    config = common_utils.read_yaml(cluster_yaml)
    auth_section = config['auth']
    ssh_user = auth_section['ssh_user'].strip()
    ssh_private_key = auth_section.get('ssh_private_key')
    ssh_control_name = config.get('cluster_name', '__default__')
    ssh_proxy_command = auth_section.get('ssh_proxy_command')
    credentials = {
        'ssh_user': ssh_user,
        'ssh_private_key': ssh_private_key,
        'ssh_control_name': ssh_control_name,
        'ssh_proxy_command': ssh_proxy_command,
    }
    if docker_user is not None:
        credentials['docker_user'] = docker_user
    return credentials


def parallel_data_transfer_to_nodes(
    runners: List[command_runner.SSHCommandRunner],
    source: Optional[str],
    target: str,
    cmd: Optional[str],
    run_rsync: bool,
    *,
    action_message: str,
    # Advanced options.
    log_path: str = os.devnull,
    stream_logs: bool = False,
):
    """Runs a command on all nodes and optionally runs rsync from src->dst.

    Args:
        runners: A list of SSHCommandRunner objects that represent multiple nodes.
        source: Optional[str]; Source for rsync on local node
        target: str; Destination on remote node for rsync
        cmd: str; Command to be executed on all nodes
        action_message: str; Message to be printed while the command runs
        log_path: str; Path to the log file
        stream_logs: bool; Whether to stream logs to stdout
    """
    fore = colorama.Fore
    style = colorama.Style

    origin_source = source

    def _sync_node(runner: 'command_runner.SSHCommandRunner') -> None:
        if cmd is not None:
            rc, stdout, stderr = runner.run(cmd,
                                            log_path=log_path,
                                            stream_logs=stream_logs,
                                            require_outputs=True)
            err_msg = ('Failed to run command before rsync '
                       f'{origin_source} -> {target}. '
                       'Ensure that the network is stable, then retry.')
            if log_path != os.devnull:
                err_msg += f' See logs in {log_path}'
            subprocess_utils.handle_returncode(rc,
                                               cmd,
                                               err_msg,
                                               stderr=stdout + stderr)

        if run_rsync:
            assert source is not None
            # TODO(zhwu): Optimize for large amount of files.
            # zip / transfer / unzip
            runner.rsync(
                source=source,
                target=target,
                up=True,
                log_path=log_path,
                stream_logs=stream_logs,
            )

    num_nodes = len(runners)
    plural = 's' if num_nodes > 1 else ''
    message = (f'{fore.CYAN}{action_message} (to {num_nodes} node{plural})'
               f': {style.BRIGHT}{origin_source}{style.RESET_ALL} -> '
               f'{style.BRIGHT}{target}{style.RESET_ALL}')
    logger.info(message)
    with log_utils.safe_rich_status(f'[bold cyan]{action_message}[/]'):
        subprocess_utils.run_in_parallel(_sync_node, runners)


def check_local_gpus() -> bool:
    """Checks if GPUs are available locally.

    Returns whether GPUs are available on the local machine by checking
    if nvidia-smi is installed and returns zero return code.

    Returns True if nvidia-smi is installed and returns zero return code,
    False if not.
    """
    is_functional = False
    installation_check = subprocess.run(['which', 'nvidia-smi'],
                                        stdout=subprocess.DEVNULL,
                                        stderr=subprocess.DEVNULL,
                                        check=False)
    is_installed = installation_check.returncode == 0
    if is_installed:
        execution_check = subprocess.run(['nvidia-smi'],
                                         stdout=subprocess.DEVNULL,
                                         stderr=subprocess.DEVNULL,
                                         check=False)
        is_functional = execution_check.returncode == 0
    return is_functional


def generate_cluster_name():
    # TODO: change this ID formatting to something more pleasant.
    # User name is helpful in non-isolated accounts, e.g., GCP, Azure.
    return f'sky-{uuid.uuid4().hex[:4]}-{get_cleaned_username()}'


def get_cleaned_username(username: str = '') -> str:
    """Cleans the username to be used as part of a cluster name.

    Clean up includes:
     1. Making all characters lowercase
     2. Removing any non-alphanumeric characters (excluding hyphens)
     3. Removing any numbers and/or hyphens at the start of the username.
     4. Removing any hyphens at the end of the username

    e.g. 1SkY-PiLot2- becomes sky-pilot2.

    Returns:
      A cleaned username that will pass the regex in
      check_cluster_name_is_valid().
    """
    username = username or getpass.getuser()
    username = username.lower()
    username = re.sub(r'[^a-z0-9-]', '', username)
    username = re.sub(r'^[0-9-]+', '', username)
    username = re.sub(r'-$', '', username)
    return username


def _query_head_ip_with_retries(cluster_yaml: str,
                                max_attempts: int = 1) -> str:
    """Returns the IP of the head node by querying the cloud.

    Raises:
      exceptions.FetchIPError: if we failed to get the head IP.
    """
    backoff = common_utils.Backoff(initial_backoff=5, max_backoff_factor=5)
    for i in range(max_attempts):
        try:
            full_cluster_yaml = str(pathlib.Path(cluster_yaml).expanduser())
            out = subprocess_utils.run(
                f'ray get-head-ip {full_cluster_yaml!r}',
                stdout=subprocess.PIPE,
                stderr=subprocess.DEVNULL).stdout.decode().strip()
            head_ip_list = re.findall(IP_ADDR_REGEX, out)
            if len(head_ip_list) > 1:
                # This could be triggered if e.g., some logging is added in
                # skypilot_config, a module that has some code executed
                # whenever `sky` is imported.
                logger.warning(
                    'Detected more than 1 IP from the output of '
                    'the `ray get-head-ip` command. This could '
                    'happen if there is extra output from it, '
                    'which should be inspected below.\nProceeding with '
                    f'the last detected IP ({head_ip_list[-1]}) as head IP.'
                    f'\n== Output ==\n{out}'
                    f'\n== Output ends ==')
                head_ip_list = head_ip_list[-1:]
            assert 1 == len(head_ip_list), (out, head_ip_list)
            head_ip = head_ip_list[0]
            break
        except subprocess.CalledProcessError as e:
            if i == max_attempts - 1:
                raise exceptions.FetchIPError(
                    reason=exceptions.FetchIPError.Reason.HEAD) from e
            # Retry if the cluster is not up yet.
            logger.debug('Retrying to get head ip.')
            time.sleep(backoff.current_backoff())
    return head_ip


@timeline.event
def get_node_ips(cluster_yaml: str,
                 expected_num_nodes: int,
                 handle: Optional[
                     'cloud_vm_ray_backend.CloudVmRayResourceHandle'] = None,
                 head_ip_max_attempts: int = 1,
                 worker_ip_max_attempts: int = 1,
                 get_internal_ips: bool = False) -> List[str]:
    """Returns the IPs of all nodes in the cluster, with head node at front.

    Args:
        cluster_yaml: Path to the cluster yaml.
        expected_num_nodes: Expected number of nodes in the cluster.
        handle: Cloud VM Ray resource handle. It is only required for TPU VM or
            on-prem clusters.
        head_ip_max_attempts: Max attempts to get head ip.
        worker_ip_max_attempts: Max attempts to get worker ips.
        get_internal_ips: Whether to get internal IPs.

    Raises:
        exceptions.FetchIPError: if we failed to get the IPs. e.reason is
            HEAD or WORKER.
    """
    # When ray up launches TPU VM Pod, Pod workers (except for the head)
    # won't be connected to Ray cluster. Thus "ray get-worker-ips"
    # won't work and we need to query the node IPs with gcloud as
    # implmented in _get_tpu_vm_pod_ips.
    ray_config = common_utils.read_yaml(cluster_yaml)
    use_tpu_vm = ray_config['provider'].get('_has_tpus', False)
    if use_tpu_vm:
        assert expected_num_nodes == 1, (
            'TPU VM only supports single node for now.')
        assert handle is not None, 'handle is required for TPU VM.'
        try:
            ips = _get_tpu_vm_pod_ips(ray_config, get_internal_ips)
        except exceptions.CommandError as e:
            raise exceptions.FetchIPError(
                exceptions.FetchIPError.Reason.HEAD) from e
        if len(ips) != tpu_utils.get_num_tpu_devices(handle.launched_resources):
            raise exceptions.FetchIPError(exceptions.FetchIPError.Reason.HEAD)
        return ips

    if get_internal_ips:
        with tempfile.NamedTemporaryFile(mode='w', delete=False) as f:
            ray_config['provider']['use_internal_ips'] = True
            yaml.dump(ray_config, f)
            cluster_yaml = f.name

    # Check the network connection first to avoid long hanging time for
    # ray get-head-ip below, if a long-lasting network connection failure
    # happens.
    check_network_connection()
    head_ip = _query_head_ip_with_retries(cluster_yaml,
                                          max_attempts=head_ip_max_attempts)
    head_ip_list = [head_ip]
    if expected_num_nodes > 1:
        backoff = common_utils.Backoff(initial_backoff=5, max_backoff_factor=5)

        for retry_cnt in range(worker_ip_max_attempts):
            try:
                full_cluster_yaml = str(pathlib.Path(cluster_yaml).expanduser())
                proc = subprocess_utils.run(
                    f'ray get-worker-ips {full_cluster_yaml!r}',
                    stdout=subprocess.PIPE,
                    stderr=subprocess.PIPE)
                out = proc.stdout.decode()
                break
            except subprocess.CalledProcessError as e:
                if retry_cnt == worker_ip_max_attempts - 1:
                    raise exceptions.FetchIPError(
                        exceptions.FetchIPError.Reason.WORKER) from e
                # Retry if the ssh is not ready for the workers yet.
                backoff_time = backoff.current_backoff()
                logger.debug('Retrying to get worker ip '
                             f'[{retry_cnt}/{worker_ip_max_attempts}] in '
                             f'{backoff_time} seconds.')
                time.sleep(backoff_time)
        worker_ips = re.findall(IP_ADDR_REGEX, out)
        # Ray Autoscaler On-prem Bug: ray-get-worker-ips outputs nothing!
        # Workaround: List of IPs are shown in Stderr
        cluster_name = os.path.basename(cluster_yaml).split('.')[0]
        if ((handle is not None and hasattr(handle, 'local_handle') and
             handle.local_handle is not None) or
                onprem_utils.check_if_local_cloud(cluster_name)):
            out = proc.stderr.decode()
            worker_ips = re.findall(IP_ADDR_REGEX, out)
            # Remove head ip from worker ip list.
            for i, ip in enumerate(worker_ips):
                if ip == head_ip_list[0]:
                    del worker_ips[i]
                    break
        if len(worker_ips) != expected_num_nodes - 1:
            n = expected_num_nodes - 1
            if len(worker_ips) > n:
                # This could be triggered if e.g., some logging is added in
                # skypilot_config, a module that has some code executed whenever
                # `sky` is imported.
                logger.warning(
                    f'Expected {n} worker IP(s); found '
                    f'{len(worker_ips)}: {worker_ips}'
                    '\nThis could happen if there is extra output from '
                    '`ray get-worker-ips`, which should be inspected below.'
                    f'\n== Output ==\n{out}'
                    f'\n== Output ends ==')
                logger.warning(f'\nProceeding with the last {n} '
                               f'detected IP(s): {worker_ips[-n:]}.')
                worker_ips = worker_ips[-n:]
            else:
                raise exceptions.FetchIPError(
                    exceptions.FetchIPError.Reason.WORKER)
    else:
        worker_ips = []
    return head_ip_list + worker_ips


@timeline.event
def _get_tpu_vm_pod_ips(ray_config: Dict[str, Any],
                        get_internal_ips: bool = False) -> List[str]:
    """Returns the IPs of all TPU VM Pod workers using gcloud."""

    cluster_name = ray_config['cluster_name']
    zone = ray_config['provider']['availability_zone']
    query_cmd = (f'gcloud compute tpus tpu-vm list --filter='
                 f'"(labels.ray-cluster-name={cluster_name})" '
                 f'--zone={zone} --format="value(name)"')
    returncode, stdout, stderr = log_lib.run_with_log(query_cmd,
                                                      '/dev/null',
                                                      shell=True,
                                                      stream_logs=False,
                                                      require_outputs=True)
    subprocess_utils.handle_returncode(
        returncode,
        query_cmd,
        'Failed to run gcloud to get TPU VM IDs.',
        stderr=stdout + stderr)
    if len(stdout) == 0:
        logger.debug('No TPU VMs found with cluster name '
                     f'{cluster_name} in zone {zone}.')
    if len(stdout.splitlines()) > 1:
        # Rare case, this could mean resource leakage. Hint user.
        logger.warning('Found more than one TPU VM/Pod with the same cluster '
                       f'name {cluster_name} in zone {zone}.')

    all_ips = []
    for tpu_id in stdout.splitlines():
        tpuvm_cmd = (f'gcloud compute tpus tpu-vm describe {tpu_id}'
                     f' --zone {zone} --format=json')
        returncode, stdout, stderr = log_lib.run_with_log(tpuvm_cmd,
                                                          os.devnull,
                                                          shell=True,
                                                          stream_logs=False,
                                                          require_outputs=True)
        subprocess_utils.handle_returncode(
            returncode,
            tpuvm_cmd,
            'Failed to run gcloud tpu-vm describe.',
            stderr=stdout + stderr)

        tpuvm_json = json.loads(stdout)
        if tpuvm_json['state'] != 'READY':
            # May be a leaked preempted resource, or terminated by user in the
            # console, or still in the process of being created.
            ux_utils.console_newline()
            logger.debug(f'TPU VM {tpu_id} is in {tpuvm_json["state"]} '
                         'state. Skipping IP query... '
                         'Hint: make sure it is not leaked.')
            continue

        ips = []
        for endpoint in tpuvm_json['networkEndpoints']:
            # Note: if TPU VM is being preempted, its IP field may not exist.
            # We use get() to avoid KeyError.
            if get_internal_ips:
                ip = endpoint.get('ipAddress', None)
            else:
                ip = endpoint['accessConfig'].get('externalIp', None)
            if ip is not None:
                ips.append(ip)
        all_ips.extend(ips)

    return all_ips


<<<<<<< HEAD
@timeline.event
def get_head_ip(
    handle: 'cloud_vm_ray_backend.CloudVmRayResourceHandle',
    max_attempts: int = 1,
) -> str:
    """Returns the ip of the head node.

    First try to use the cached head ip. If it is not available, query
    the head ip from the cluster.

    Args:
        handle: The ResourceHandle of the cluster.
        max_attempts: The maximum number of attempts to query the head ip.

    Returns:
        The ip of the head node.
    """
    head_ip = handle.head_ip
    if head_ip is not None:
        return head_ip
    head_ip = _query_head_ip_with_retries(handle.cluster_yaml, max_attempts)
    return head_ip


@timeline.event
def get_head_ssh_port(
    handle: 'cloud_vm_ray_backend.CloudVmRayResourceHandle',
    use_cache: bool = True,
    max_attempts: int = 1,
) -> int:
    """Returns the ip of the head node."""
    del handle  # Unused.
    del use_cache  # Unused.
    del max_attempts  # Unused.
    # Use port 22 for everything including Kubernetes.
    # Note: for Kubernetes we use ssh jump host to access ray head
    # TODO(romilb): Add a get port method to the cloud classes.
    head_ssh_port = 22
    return head_ssh_port


=======
>>>>>>> 469a62d9
def check_network_connection():
    # Tolerate 3 retries as it is observed that connections can fail.
    adapter = adapters.HTTPAdapter(max_retries=retry_lib.Retry(total=3))
    http = requests.Session()
    http.mount('https://', adapter)
    http.mount('http://', adapter)
    for i, ip in enumerate(_TEST_IP_LIST):
        try:
            http.head(ip, timeout=3)
            return
        except (requests.Timeout, requests.exceptions.ConnectionError) as e:
            if i == len(_TEST_IP_LIST) - 1:
                raise exceptions.NetworkError('Could not refresh the cluster. '
                                              'Network seems down.') from e


def check_owner_identity(cluster_name: str) -> None:
    """Check if current user is the same as the user who created the cluster.

    Raises:
        exceptions.ClusterOwnerIdentityMismatchError: if the current user is
          not the same as the user who created the cluster.
        exceptions.CloudUserIdentityError: if we fail to get the current user
          identity.
    """
    if env_options.Options.SKIP_CLOUD_IDENTITY_CHECK.get():
        return
    record = global_user_state.get_cluster_from_name(cluster_name)
    if record is None:
        return
    handle = record['handle']
    if not isinstance(handle, backends.CloudVmRayResourceHandle):
        return

    cloud = handle.launched_resources.cloud
    current_user_identity = cloud.get_current_user_identity()
    owner_identity = record['owner']
    if current_user_identity is None:
        # Skip the check if the cloud does not support user identity.
        return
    # The user identity can be None, if the cluster is created by an older
    # version of SkyPilot. In that case, we set the user identity to the
    # current one.
    # NOTE: a user who upgrades SkyPilot and switches to a new cloud identity
    # immediately without `sky status --refresh` first, will cause a leakage
    # of the existing cluster. We deem this an acceptable tradeoff mainly
    # because multi-identity is not common (at least at the moment).
    if owner_identity is None:
        global_user_state.set_owner_identity_for_cluster(
            cluster_name, current_user_identity)
    else:
        assert isinstance(owner_identity, list)
        # It is OK if the owner identity is shorter, which will happen when
        # the cluster is launched before #1808. In that case, we only check
        # the same length (zip will stop at the shorter one).
        for i, (owner,
                current) in enumerate(zip(owner_identity,
                                          current_user_identity)):
            # Clean up the owner identiy for the backslash and newlines, caused
            # by the cloud CLI output, e.g. gcloud.
            owner = owner.replace('\n', '').replace('\\', '')
            if owner == current:
                if i != 0:
                    logger.warning(
                        f'The cluster was owned by {owner_identity}, but '
                        f'a new identity {current_user_identity} is activated. We still '
                        'allow the operation as the two identities are likely to have '
                        'the same access to the cluster. Please be aware that this can '
                        'cause unexpected cluster leakage if the two identities are not '
                        'actually equivalent (e.g., belong to the same person).'
                    )
                if i != 0 or len(owner_identity) != len(current_user_identity):
                    # We update the owner of a cluster, when:
                    # 1. The strictest identty (i.e. the first one) does not
                    # match, but the latter ones match.
                    # 2. The length of the two identities are different, which
                    # will only happen when the cluster is launched before #1808.
                    # Update the user identity to avoid showing the warning above
                    # again.
                    global_user_state.set_owner_identity_for_cluster(
                        cluster_name, current_user_identity)
                return  # The user identity matches.
        with ux_utils.print_exception_no_traceback():
            raise exceptions.ClusterOwnerIdentityMismatchError(
                f'{cluster_name!r} ({cloud}) is owned by account '
                f'{owner_identity!r}, but the activated account '
                f'is {current_user_identity!r}.')


def tag_filter_for_cluster(cluster_name: str) -> Dict[str, str]:
    """Returns a tag filter for the cluster."""
    return {
        'ray-cluster-name': cluster_name,
    }


def _query_cluster_status_via_cloud_api(
    handle: 'cloud_vm_ray_backend.CloudVmRayResourceHandle'
) -> List[status_lib.ClusterStatus]:
    """Returns the status of the cluster.

    Raises:
        exceptions.ClusterStatusFetchingError: the cluster status cannot be
          fetched from the cloud provider.
    """
    cluster_name = handle.cluster_name
    # Use region and zone from the cluster config, instead of the
    # handle.launched_resources, because the latter may not be set
    # correctly yet.
    ray_config = common_utils.read_yaml(handle.cluster_yaml)
    provider_config = ray_config['provider']
    region = provider_config.get('region') or provider_config.get('location')
    zone = ray_config['provider'].get('availability_zone')
    kwargs = {}
    if isinstance(handle.launched_resources.cloud, clouds.GCP):
        kwargs['use_tpu_vm'] = ray_config['provider'].get('_has_tpus', False)

    # Query the cloud provider.
    # TODO(suquark): move implementations of more clouds here
    if isinstance(handle.launched_resources.cloud, clouds.AWS):
        cloud_name = repr(handle.launched_resources.cloud)
        try:
            node_status_dict = provision_lib.query_instances(
                cloud_name, cluster_name, provider_config)
            logger.debug(f'Querying {cloud_name} cluster {cluster_name!r} '
                         f'status:\n{pprint.pformat(node_status_dict)}')
            node_statuses = list(node_status_dict.values())
        except Exception as e:  # pylint: disable=broad-except
            with ux_utils.print_exception_no_traceback():
                raise exceptions.ClusterStatusFetchingError(
                    f'Failed to query {cloud_name} cluster {cluster_name!r} '
                    f'status: {e}')
    else:
        node_statuses = handle.launched_resources.cloud.query_status(
            cluster_name, tag_filter_for_cluster(cluster_name), region, zone,
            **kwargs)
    # GCP does not clean up preempted TPU VMs. We remove it ourselves.
    # TODO(wei-lin): handle multi-node cases.
    # TODO(zhwu): this should be moved into the GCP class, after we refactor
    # the cluster termination, as the preempted TPU VM should always be
    # removed.
    if kwargs.get('use_tpu_vm', False) and len(node_statuses) == 0:
        logger.debug(f'Terminating preempted TPU VM cluster {cluster_name}')
        backend = backends.CloudVmRayBackend()
        # Do not use refresh cluster status during teardown, as that will
        # cause infinite recursion by calling cluster status refresh
        # again.

        # Post teardown cleanup be done later in this function, which will
        # remove the cluster entry from the status table & the ssh config file.
        backend.teardown_no_lock(handle,
                                 terminate=True,
                                 purge=False,
                                 post_teardown_cleanup=False,
                                 refresh_cluster_status=False)
    return node_statuses


def check_can_clone_disk_and_override_task(
    cluster_name: str, target_cluster_name: Optional[str], task: 'task_lib.Task'
) -> Tuple['task_lib.Task', 'cloud_vm_ray_backend.CloudVmRayResourceHandle']:
    """Check if the task is compatible to clone disk from the source cluster.

    Args:
        cluster_name: The name of the cluster to clone disk from.
        target_cluster_name: The name of the target cluster.
        task: The task to check.

    Returns:
        The task to use and the resource handle of the source cluster.

    Raises:
        ValueError: If the source cluster does not exist.
        exceptions.NotSupportedError: If the source cluster is not valid or the
            task is not compatible to clone disk from the source cluster.
    """
    source_cluster_status, handle = refresh_cluster_status_handle(cluster_name)
    if source_cluster_status is None:
        with ux_utils.print_exception_no_traceback():
            raise ValueError(
                f'Cannot find cluster {cluster_name!r} to clone disk from.')

    if not isinstance(handle, backends.CloudVmRayResourceHandle):
        with ux_utils.print_exception_no_traceback():
            raise exceptions.NotSupportedError(
                f'Cannot clone disk from a non-cloud cluster {cluster_name!r}.')

    if source_cluster_status != status_lib.ClusterStatus.STOPPED:
        with ux_utils.print_exception_no_traceback():
            raise exceptions.NotSupportedError(
                f'Cannot clone disk from cluster {cluster_name!r} '
                f'({source_cluster_status!r}). Please stop the '
                f'cluster first: sky stop {cluster_name}')

    if target_cluster_name is not None:
        target_cluster_status, _ = refresh_cluster_status_handle(
            target_cluster_name)
        if target_cluster_status is not None:
            with ux_utils.print_exception_no_traceback():
                raise exceptions.NotSupportedError(
                    f'The target cluster {target_cluster_name!r} already exists. Cloning '
                    'disk is only supported when creating a new cluster. To fix: specify '
                    'a new target cluster name.')

    assert len(task.resources) == 1, task.resources
    task_resources = list(task.resources)[0]
    if handle.launched_resources.disk_size > task_resources.disk_size:
        # The target cluster's disk should be at least as large as the source.
        with ux_utils.print_exception_no_traceback():
            target_cluster_name_str = f' {target_cluster_name!r}'
            if target_cluster_name is None:
                target_cluster_name_str = ''
            raise exceptions.NotSupportedError(
                f'The target cluster{target_cluster_name_str} should have a disk size '
                f'of at least {handle.launched_resources.disk_size} GB to clone the '
                f'disk from {cluster_name!r}.')
    override_param = {}
    original_cloud = handle.launched_resources.cloud
    assert original_cloud is not None, handle.launched_resources
    if task_resources.cloud is None:
        override_param['cloud'] = original_cloud
    else:
        if not original_cloud.is_same_cloud(task_resources.cloud):
            with ux_utils.print_exception_no_traceback():
                raise ValueError(
                    f'Cannot clone disk across cloud from {original_cloud} to '
                    f'{task_resources.cloud}.')
    original_cloud.check_features_are_supported(
        {clouds.CloudImplementationFeatures.CLONE_DISK_FROM_CLUSTER})

    if task_resources.region is None:
        override_param['region'] = handle.launched_resources.region

    if override_param:
        logger.info(
            f'No cloud/region specified for the task. Using the same region '
            f'as source cluster {cluster_name!r}: '
            f'{handle.launched_resources.cloud}'
            f'({handle.launched_resources.region}).')
        task_resources = task_resources.copy(**override_param)
        task.set_resources({task_resources})
        # Reset the best_resources to triger re-optimization
        # later, so that the new task_resources will be used.
        task.best_resources = None
    return task, handle


def _update_cluster_status_no_lock(
        cluster_name: str) -> Optional[Dict[str, Any]]:
    """Updates the status of the cluster.

    Raises:
        exceptions.ClusterStatusFetchingError: the cluster status cannot be
          fetched from the cloud provider.
    """
    record = global_user_state.get_cluster_from_name(cluster_name)
    if record is None:
        return None
    handle = record['handle']
    if not isinstance(handle, backends.CloudVmRayResourceHandle):
        return record
    cluster_name = handle.cluster_name

    node_statuses = _query_cluster_status_via_cloud_api(handle)

    all_nodes_up = (all(
        status == status_lib.ClusterStatus.UP for status in node_statuses) and
                    len(node_statuses) == handle.launched_nodes)

    def run_ray_status_to_check_ray_cluster_healthy() -> bool:
        try:
            # TODO(zhwu): This function cannot distinguish transient network
            # error in ray's get IPs vs. ray runtime failing.

            # NOTE: fetching the IPs is very slow as it calls into
            # `ray get head-ip/worker-ips`. Using cached IPs is safe because
            # in the worst case we time out in the `ray status` SSH command
            # below.
            external_ips = handle.cached_external_ips
            # This happens to a stopped TPU VM as we use gcloud to query the IP.
            # Or user interrupt the `sky launch` process before the first time
            # resources handle is written back to local database.
            # This is helpful when user interrupt after the provision is done
            # and before the skylet is restarted. After #2304 is merged, this
            # helps keep the cluster status to INIT after `sky status -r`, so
            # user will be notified that any auto stop/down might not be
            # triggered.
            if external_ips is None or len(external_ips) == 0:
                logger.debug(f'Refreshing status ({cluster_name!r}): No cached '
                             f'IPs found. External IPs: {external_ips}')
                raise exceptions.FetchIPError(
                    reason=exceptions.FetchIPError.Reason.HEAD)

            # Check if ray cluster status is healthy.
            ssh_credentials = ssh_credential_from_yaml(handle.cluster_yaml,
                                                       handle.docker_user)
            assert handle.head_ssh_port is not None, handle
            runner = command_runner.SSHCommandRunner(external_ips[0],
                                                     **ssh_credentials,
                                                     port=handle.head_ssh_port)
            rc, output, stderr = runner.run(
                RAY_STATUS_WITH_SKY_RAY_PORT_COMMAND,
                stream_logs=False,
                require_outputs=True,
                separate_stderr=True)
            if rc:
                raise RuntimeError(
                    f'Refreshing status ({cluster_name!r}): Failed to check '
                    f'ray cluster\'s healthiness with '
                    f'{RAY_STATUS_WITH_SKY_RAY_PORT_COMMAND}.\n'
                    f'-- stdout --\n{output}\n-- stderr --\n{stderr}')

            ready_head, ready_workers = _count_healthy_nodes_from_ray(output)
            if ready_head + ready_workers == handle.launched_nodes:
                return True
            raise RuntimeError(
                f'Refreshing status ({cluster_name!r}): ray status not showing '
                f'all nodes ({ready_head + ready_workers}/'
                f'{handle.launched_nodes}); output: {output}; stderr: {stderr}')
        except exceptions.FetchIPError:
            logger.debug(
                f'Refreshing status ({cluster_name!r}) failed to get IPs.')
        except RuntimeError as e:
            logger.debug(str(e))
        return False

    # Determining if the cluster is healthy (UP):
    #
    # For non-spot clusters: If ray status shows all nodes are healthy, it is
    # safe to set the status to UP as starting ray is the final step of sky
    # launch. But we found that ray status is way too slow (see NOTE below) so
    # we always query the cloud provider first which is faster.
    #
    # For spot clusters: the above can be unsafe because the Ray cluster may
    # remain healthy for a while before the cloud completely preempts the VMs.
    # We have mitigated this by again first querying the VM state from the cloud
    # provider.
    if all_nodes_up and run_ray_status_to_check_ray_cluster_healthy():
        # NOTE: all_nodes_up calculation is fast due to calling cloud CLI;
        # run_ray_status_to_check_all_nodes_up() is slow due to calling `ray get
        # head-ip/worker-ips`.
        record['status'] = status_lib.ClusterStatus.UP
        global_user_state.add_or_update_cluster(cluster_name,
                                                handle,
                                                requested_resources=None,
                                                ready=True,
                                                is_launch=False)
        return record

    # All cases below are transitioning the cluster to non-UP states.

    if len(node_statuses) > handle.launched_nodes:
        # Unexpected: in the queried region more than 1 cluster with the same
        # constructed name tag returned. This will typically not happen unless
        # users manually create a cluster with that constructed name or there
        # was a resource leak caused by different launch hash before #1671
        # was merged.
        #
        # (Technically speaking, even if returned num nodes <= num
        # handle.launched_nodes), not including the launch hash could mean the
        # returned nodes contain some nodes that do not belong to the logical
        # skypilot cluster. Doesn't seem to be a good way to handle this for
        # now?)
        #
        # We have not experienced the above; adding as a safeguard.
        #
        # Since we failed to refresh, raise the status fetching error.
        with ux_utils.print_exception_no_traceback():
            raise exceptions.ClusterStatusFetchingError(
                f'Found {len(node_statuses)} node(s) with the same cluster name'
                f' tag in the cloud provider for cluster {cluster_name!r}, '
                f'which should have {handle.launched_nodes} nodes. This '
                f'normally should not happen. {colorama.Fore.RED}Please check '
                'the cloud console and fix any possible resources leakage '
                '(e.g., if there are any stopped nodes and they do not have '
                'data or are unhealthy, terminate them).'
                f'{colorama.Style.RESET_ALL}')
    assert len(node_statuses) <= handle.launched_nodes

    # If the node_statuses is empty, all the nodes are terminated. We can
    # safely set the cluster status to TERMINATED. This handles the edge case
    # where the cluster is terminated by the user manually through the UI.
    to_terminate = not node_statuses

    # A cluster is considered "abnormal", if not all nodes are TERMINATED or
    # not all nodes are STOPPED. We check that with the following logic:
    #   * Not all nodes are terminated and there's at least one node
    #     terminated; or
    #   * Any of the non-TERMINATED nodes is in a non-STOPPED status.
    #
    # This includes these special cases:
    #   * All stopped are considered normal and will be cleaned up at the end
    #     of the function.
    #   * Some of the nodes UP should be considered abnormal, because the ray
    #     cluster is probably down.
    #   * The cluster is partially terminated or stopped should be considered
    #     abnormal.
    #
    # An abnormal cluster will transition to INIT and have any autostop setting
    # reset (unless it's autostopping/autodowning).
    is_abnormal = ((0 < len(node_statuses) < handle.launched_nodes) or any(
        status != status_lib.ClusterStatus.STOPPED for status in node_statuses))
    if is_abnormal:
        logger.debug('The cluster is abnormal. Setting to INIT status. '
                     f'node_statuses: {node_statuses}')
        backend = get_backend_from_handle(handle)
        if isinstance(backend,
                      backends.CloudVmRayBackend) and record['autostop'] >= 0:
            if not backend.is_definitely_autostopping(handle,
                                                      stream_logs=False):
                # Reset the autostopping as the cluster is abnormal, and may
                # not correctly autostop. Resetting the autostop will let
                # the user know that the autostop may not happen to avoid
                # leakages from the assumption that the cluster will autostop.
                success = True
                try:
                    backend.set_autostop(handle, -1, stream_logs=False)
                except (Exception, SystemExit) as e:  # pylint: disable=broad-except
                    success = False
                    logger.debug(f'Failed to reset autostop. Due to '
                                 f'{common_utils.format_exception(e)}')
                global_user_state.set_cluster_autostop_value(
                    handle.cluster_name, -1, to_down=False)

                # Friendly hint.
                autostop = record['autostop']
                maybe_down_str = ' --down' if record['to_down'] else ''
                noun = 'autodown' if record['to_down'] else 'autostop'
                if success:
                    operation_str = (f'Canceled {noun} on the cluster '
                                     f'{cluster_name!r}')
                else:
                    operation_str = (
                        f'Attempted to cancel {noun} on the '
                        f'cluster {cluster_name!r} with best effort')
                yellow = colorama.Fore.YELLOW
                bright = colorama.Style.BRIGHT
                reset = colorama.Style.RESET_ALL
                ux_utils.console_newline()
                logger.warning(
                    f'{yellow}{operation_str}, since it is found to be in an '
                    f'abnormal state. To fix, try running: {reset}{bright}sky '
                    f'start -f -i {autostop}{maybe_down_str} {cluster_name}'
                    f'{reset}')
            else:
                ux_utils.console_newline()
                operation_str = 'autodowning' if record[
                    'to_down'] else 'autostopping'
                logger.info(
                    f'Cluster {cluster_name!r} is {operation_str}. Setting to '
                    'INIT status; try refresh again in a while.')

        # If the user starts part of a STOPPED cluster, we still need a status
        # to represent the abnormal status. For spot cluster, it can also
        # represent that the cluster is partially preempted.
        # TODO(zhwu): the definition of INIT should be audited/changed.
        # Adding a new status UNHEALTHY for abnormal status can be a choice.
        global_user_state.add_or_update_cluster(cluster_name,
                                                handle,
                                                requested_resources=None,
                                                ready=False,
                                                is_launch=False)
        return global_user_state.get_cluster_from_name(cluster_name)
    # Now is_abnormal is False: either node_statuses is empty or all nodes are
    # STOPPED.
    backend = backends.CloudVmRayBackend()
    backend.post_teardown_cleanup(handle, terminate=to_terminate, purge=False)
    return global_user_state.get_cluster_from_name(cluster_name)


def _update_cluster_status(
        cluster_name: str,
        acquire_per_cluster_status_lock: bool) -> Optional[Dict[str, Any]]:
    """Update the cluster status.

    The cluster status is updated by checking ray cluster and real status from
    cloud.

    The function will update the cached cluster status in the global state. For
    the design of the cluster status and transition, please refer to the
    sky/design_docs/cluster_status.md

    Args:
        cluster_name: The name of the cluster.
        acquire_per_cluster_status_lock: Whether to acquire the per-cluster lock
            before updating the status.
        need_owner_identity_check: Whether to check the owner identity before
            updating

    Returns:
        If the cluster is terminated or does not exist, return None. Otherwise
        returns the input record with status and handle potentially updated.

    Raises:
        exceptions.ClusterOwnerIdentityMismatchError: if the current user is
          not the same as the user who created the cluster.
        exceptions.CloudUserIdentityError: if we fail to get the current user
          identity.
        exceptions.ClusterStatusFetchingError: the cluster status cannot be
          fetched from the cloud provider or there are leaked nodes causing
          the node number larger than expected.
    """
    if not acquire_per_cluster_status_lock:
        return _update_cluster_status_no_lock(cluster_name)

    try:
        # TODO(mraheja): remove pylint disabling when filelock
        # version updated
        # pylint: disable=abstract-class-instantiated
        with filelock.FileLock(CLUSTER_STATUS_LOCK_PATH.format(cluster_name),
                               CLUSTER_STATUS_LOCK_TIMEOUT_SECONDS):
            return _update_cluster_status_no_lock(cluster_name)
    except filelock.Timeout:
        logger.debug('Refreshing status: Failed get the lock for cluster '
                     f'{cluster_name!r}. Using the cached status.')
        return global_user_state.get_cluster_from_name(cluster_name)


def _refresh_cluster_record(
        cluster_name: str,
        *,
        force_refresh_statuses: Optional[Set[status_lib.ClusterStatus]] = None,
        acquire_per_cluster_status_lock: bool = True
) -> Optional[Dict[str, Any]]:
    """Refresh the cluster, and return the possibly updated record.

    This function will also check the owner identity of the cluster, and raise
    exceptions if the current user is not the same as the user who created the
    cluster.

    Args:
        cluster_name: The name of the cluster.
        force_refresh_statuses: if specified, refresh the cluster if it has one of
            the specified statuses. Additionally, clusters satisfying the
            following conditions will always be refreshed no matter the
            argument is specified or not:
                1. is a spot cluster, or
                2. is a non-spot cluster, is not STOPPED, and autostop is set.
        acquire_per_cluster_status_lock: Whether to acquire the per-cluster lock
            before updating the status.

    Returns:
        If the cluster is terminated or does not exist, return None.
        Otherwise returns the cluster record.

    Raises:
        exceptions.ClusterOwnerIdentityMismatchError: if the current user is
          not the same as the user who created the cluster.
        exceptions.CloudUserIdentityError: if we fail to get the current user
          identity.
        exceptions.ClusterStatusFetchingError: the cluster status cannot be
          fetched from the cloud provider or there are leaked nodes causing
          the node number larger than expected.
    """

    record = global_user_state.get_cluster_from_name(cluster_name)
    if record is None:
        return None
    check_owner_identity(cluster_name)

    handle = record['handle']
    if isinstance(handle, backends.CloudVmRayResourceHandle):
        use_spot = handle.launched_resources.use_spot
        has_autostop = (record['status'] != status_lib.ClusterStatus.STOPPED and
                        record['autostop'] >= 0)
        force_refresh_for_cluster = (force_refresh_statuses is not None and
                                     record['status'] in force_refresh_statuses)
        if force_refresh_for_cluster or has_autostop or use_spot:
            record = _update_cluster_status(
                cluster_name,
                acquire_per_cluster_status_lock=acquire_per_cluster_status_lock)
    return record


@timeline.event
def refresh_cluster_status_handle(
    cluster_name: str,
    *,
    force_refresh_statuses: Optional[Set[status_lib.ClusterStatus]] = None,
    acquire_per_cluster_status_lock: bool = True,
) -> Tuple[Optional[status_lib.ClusterStatus],
           Optional[backends.ResourceHandle]]:
    """Refresh the cluster, and return the possibly updated status and handle.

    This is a wrapper of refresh_cluster_record, which returns the status and
    handle of the cluster.
    Please refer to the docstring of refresh_cluster_record for the details.
    """
    record = _refresh_cluster_record(
        cluster_name,
        force_refresh_statuses=force_refresh_statuses,
        acquire_per_cluster_status_lock=acquire_per_cluster_status_lock)
    if record is None:
        return None, None
    return record['status'], record['handle']


# =====================================


@typing.overload
def check_cluster_available(
    cluster_name: str,
    *,
    operation: str,
    check_cloud_vm_ray_backend: Literal[True] = True,
    dryrun: bool = ...,
) -> 'cloud_vm_ray_backend.CloudVmRayResourceHandle':
    ...


@typing.overload
def check_cluster_available(
    cluster_name: str,
    *,
    operation: str,
    check_cloud_vm_ray_backend: Literal[False],
    dryrun: bool = ...,
) -> backends.ResourceHandle:
    ...


def check_cluster_available(
    cluster_name: str,
    *,
    operation: str,
    check_cloud_vm_ray_backend: bool = True,
    dryrun: bool = False,
) -> backends.ResourceHandle:
    """Check if the cluster is available.

    Raises:
        ValueError: if the cluster does not exist.
        exceptions.ClusterNotUpError: if the cluster is not UP.
        exceptions.NotSupportedError: if the cluster is not based on
          CloudVmRayBackend.
        exceptions.ClusterOwnerIdentityMismatchError: if the current user is
          not the same as the user who created the cluster.
        exceptions.CloudUserIdentityError: if we fail to get the current user
          identity.
    """
    if dryrun:
        record = global_user_state.get_cluster_from_name(cluster_name)
        assert record is not None, cluster_name
        return record['handle']
    try:
        cluster_status, handle = refresh_cluster_status_handle(cluster_name)
    except exceptions.ClusterStatusFetchingError as e:
        # Failed to refresh the cluster status is not fatal error as the callers
        # can still be done by only using ssh, but the ssh can hang if the
        # cluster is not up (e.g., autostopped).

        # We do not catch the exception for cloud identity checking for now, in
        # order to disable all operations on clusters created by another user
        # identity.  That will make the design simpler and easier to
        # understand, but it might be useful to allow the user to use
        # operations that only involve ssh (e.g., sky exec, sky logs, etc) even
        # if the user is not the owner of the cluster.
        ux_utils.console_newline()
        logger.warning(
            f'Failed to refresh the status for cluster {cluster_name!r}. It is '
            f'not fatal, but {operation} might hang if the cluster is not up.\n'
            f'Detailed reason: {e}')
        record = global_user_state.get_cluster_from_name(cluster_name)
        if record is None:
            cluster_status, handle = None, None
        else:
            cluster_status, handle = record['status'], record['handle']

    bright = colorama.Style.BRIGHT
    reset = colorama.Style.RESET_ALL
    if handle is None:
        with ux_utils.print_exception_no_traceback():
            raise ValueError(
                f'{colorama.Fore.YELLOW}Cluster {cluster_name!r} does not '
                f'exist.{reset}')
    backend = get_backend_from_handle(handle)
    if check_cloud_vm_ray_backend and not isinstance(
            backend, backends.CloudVmRayBackend):
        with ux_utils.print_exception_no_traceback():
            raise exceptions.NotSupportedError(
                f'{colorama.Fore.YELLOW}{operation.capitalize()}: skipped for '
                f'cluster {cluster_name!r}. It is only supported by backend: '
                f'{backends.CloudVmRayBackend.NAME}.'
                f'{reset}')
    if cluster_status != status_lib.ClusterStatus.UP:
        if onprem_utils.check_if_local_cloud(cluster_name):
            raise exceptions.ClusterNotUpError(
                constants.UNINITIALIZED_ONPREM_CLUSTER_MESSAGE.format(
                    cluster_name),
                cluster_status=cluster_status,
                handle=handle)
        with ux_utils.print_exception_no_traceback():
            hint_for_init = ''
            if cluster_status == status_lib.ClusterStatus.INIT:
                hint_for_init = (
                    f'{reset} Wait for a launch to finish, or use this command '
                    f'to try to transition the cluster to UP: {bright}sky '
                    f'start {cluster_name}{reset}')
            raise exceptions.ClusterNotUpError(
                f'{colorama.Fore.YELLOW}{operation.capitalize()}: skipped for '
                f'cluster {cluster_name!r} (status: {cluster_status.value}). '
                'It is only allowed for '
                f'{status_lib.ClusterStatus.UP.value} clusters.'
                f'{hint_for_init}'
                f'{reset}',
                cluster_status=cluster_status,
                handle=handle)

    if handle.head_ip is None:
        with ux_utils.print_exception_no_traceback():
            raise exceptions.ClusterNotUpError(
                f'Cluster {cluster_name!r} has been stopped or not properly '
                'set up. Please re-launch it with `sky start`.',
                cluster_status=cluster_status,
                handle=handle)
    return handle


class CloudFilter(enum.Enum):
    # Filter for all types of clouds.
    ALL = 'all'
    # Filter for Sky's main clouds (aws, gcp, azure, docker).
    CLOUDS_AND_DOCKER = 'clouds-and-docker'
    # Filter for only local clouds.
    LOCAL = 'local'


def get_clusters(
    include_reserved: bool,
    refresh: bool,
    cloud_filter: CloudFilter = CloudFilter.CLOUDS_AND_DOCKER,
    cluster_names: Optional[Union[str, List[str]]] = None,
) -> List[Dict[str, Any]]:
    """Returns a list of cached or optionally refreshed cluster records.

    Combs through the database (in ~/.sky/state.db) to get a list of records
    corresponding to launched clusters (filtered by `cluster_names` if it is
    specified). The refresh flag can be used to force a refresh of the status
    of the clusters.

    Args:
        include_reserved: Whether to include reserved clusters, e.g. spot
            controller.
        refresh: Whether to refresh the status of the clusters. (Refreshing will
            set the status to STOPPED if the cluster cannot be pinged.)
        cloud_filter: Sets which clouds to filer through from the global user
            state. Supports three values, 'all' for all clouds, 'public' for
            public clouds only, and 'local' for only local clouds.
        cluster_names: If provided, only return records for the given cluster
            names.

    Returns:
        A list of cluster records. If the cluster does not exist or has been
        terminated, the record will be omitted from the returned list.
    """
    records = global_user_state.get_clusters()

    if not include_reserved:
        records = [
            record for record in records
            if record['name'] not in SKY_RESERVED_CLUSTER_NAMES
        ]

    yellow = colorama.Fore.YELLOW
    bright = colorama.Style.BRIGHT
    reset = colorama.Style.RESET_ALL

    if cluster_names is not None:
        if isinstance(cluster_names, str):
            cluster_names = [cluster_names]
        new_records = []
        not_exist_cluster_names = []
        for cluster_name in cluster_names:
            for record in records:
                if record['name'] == cluster_name:
                    new_records.append(record)
                    break
            else:
                not_exist_cluster_names.append(cluster_name)
        if not_exist_cluster_names:
            clusters_str = ', '.join(not_exist_cluster_names)
            logger.info(f'Cluster(s) not found: {bright}{clusters_str}{reset}.')
        records = new_records

    def _is_local_cluster(record):
        handle = record['handle']
        if isinstance(handle, backends.LocalDockerResourceHandle):
            return False
        cluster_resources = handle.launched_resources
        return isinstance(cluster_resources.cloud, clouds.Local)

    if cloud_filter == CloudFilter.LOCAL:
        records = [record for record in records if _is_local_cluster(record)]
    elif cloud_filter == CloudFilter.CLOUDS_AND_DOCKER:
        records = [
            record for record in records if not _is_local_cluster(record)
        ]
    elif cloud_filter not in CloudFilter:
        raise ValueError(f'{cloud_filter} is not part of CloudFilter.')

    if not refresh:
        return records

    plural = 's' if len(records) > 1 else ''
    progress = rich_progress.Progress(transient=True,
                                      redirect_stdout=False,
                                      redirect_stderr=False)
    task = progress.add_task(
        f'[bold cyan]Refreshing status for {len(records)} cluster{plural}[/]',
        total=len(records))

    def _refresh_cluster(cluster_name):
        try:
            record = _refresh_cluster_record(
                cluster_name,
                force_refresh_statuses=set(status_lib.ClusterStatus),
                acquire_per_cluster_status_lock=True)
        except (exceptions.ClusterStatusFetchingError,
                exceptions.CloudUserIdentityError,
                exceptions.ClusterOwnerIdentityMismatchError) as e:
            # Do not fail the entire refresh process. The caller will
            # handle the 'UNKNOWN' status, and collect the errors into
            # a table.
            record = {'status': 'UNKNOWN', 'error': e}
        progress.update(task, advance=1)
        return record

    cluster_names = [record['name'] for record in records]
    with progress:
        updated_records = subprocess_utils.run_in_parallel(
            _refresh_cluster, cluster_names)

    # Show information for removed clusters.
    kept_records = []
    autodown_clusters, remaining_clusters, failed_clusters = [], [], []
    for i, record in enumerate(records):
        if updated_records[i] is None:
            if record['to_down']:
                autodown_clusters.append(cluster_names[i])
            else:
                remaining_clusters.append(cluster_names[i])
        elif updated_records[i]['status'] == 'UNKNOWN':
            failed_clusters.append(
                (cluster_names[i], updated_records[i]['error']))
            # Keep the original record if the status is unknown,
            # so that the user can still see the cluster.
            kept_records.append(record)
        else:
            kept_records.append(updated_records[i])

    if autodown_clusters:
        plural = 's' if len(autodown_clusters) > 1 else ''
        cluster_str = ', '.join(autodown_clusters)
        logger.info(f'Autodowned cluster{plural}: '
                    f'{bright}{cluster_str}{reset}')
    if remaining_clusters:
        plural = 's' if len(remaining_clusters) > 1 else ''
        cluster_str = ', '.join(name for name in remaining_clusters)
        logger.warning(f'{yellow}Cluster{plural} terminated on '
                       f'the cloud: {reset}{bright}{cluster_str}{reset}')

    if failed_clusters:
        plural = 's' if len(failed_clusters) > 1 else ''
        logger.warning(f'{yellow}Failed to refresh status for '
                       f'{len(failed_clusters)} cluster{plural}:{reset}')
        for cluster_name, e in failed_clusters:
            logger.warning(f'  {bright}{cluster_name}{reset}: {e}')
    return kept_records


@typing.overload
def get_backend_from_handle(
    handle: 'cloud_vm_ray_backend.CloudVmRayResourceHandle'
) -> 'cloud_vm_ray_backend.CloudVmRayBackend':
    ...


@typing.overload
def get_backend_from_handle(
    handle: 'local_docker_backend.LocalDockerResourceHandle'
) -> 'local_docker_backend.LocalDockerBackend':
    ...


@typing.overload
def get_backend_from_handle(
        handle: backends.ResourceHandle) -> backends.Backend:
    ...


def get_backend_from_handle(
        handle: backends.ResourceHandle) -> backends.Backend:
    """Gets a Backend object corresponding to a handle.

    Inspects handle type to infer the backend used for the resource.
    """
    backend: backends.Backend
    if isinstance(handle, backends.CloudVmRayResourceHandle):
        backend = backends.CloudVmRayBackend()
    elif isinstance(handle, backends.LocalDockerResourceHandle):
        backend = backends.LocalDockerBackend()
    else:
        raise NotImplementedError(
            f'Handle type {type(handle)} is not supported yet.')
    return backend


def get_task_demands_dict(task: 'task_lib.Task') -> Optional[Dict[str, float]]:
    """Returns the accelerator dict of the task"""
    # TODO: CPU and other memory resources are not supported yet.
    accelerator_dict = None
    if task.best_resources is not None:
        resources = task.best_resources
    else:
        # Task may (e.g., sky launch) or may not (e.g., sky exec) have undergone
        # sky.optimize(), so best_resources may be None.
        assert len(task.resources) == 1, task.resources
        resources = list(task.resources)[0]
    if resources is not None:
        accelerator_dict = resources.accelerators
    return accelerator_dict


def get_task_resources_str(task: 'task_lib.Task') -> str:
    resources_dict = get_task_demands_dict(task)
    if resources_dict is None:
        resources_str = f'CPU:{DEFAULT_TASK_CPU_DEMAND}'
    else:
        resources_str = ', '.join(f'{k}:{v}' for k, v in resources_dict.items())
    resources_str = f'{task.num_nodes}x [{resources_str}]'
    return resources_str


def check_cluster_name_not_reserved(
        cluster_name: Optional[str],
        operation_str: Optional[str] = None) -> None:
    """Errors out if the cluster is a reserved cluster (spot controller).

    Raises:
      sky.exceptions.NotSupportedError: if the cluster name is reserved, raise
        with an error message explaining 'operation_str' is not allowed.

    Returns:
      None, if the cluster name is not reserved.
    """
    if cluster_name in SKY_RESERVED_CLUSTER_NAMES:
        msg = (f'Cluster {cluster_name!r} is reserved for the '
               f'{SKY_RESERVED_CLUSTER_NAMES[cluster_name].lower()}.')
        if operation_str is not None:
            msg += f' {operation_str} is not allowed.'
        with ux_utils.print_exception_no_traceback():
            raise exceptions.NotSupportedError(msg)


# Handle ctrl-c
def interrupt_handler(signum, frame):
    del signum, frame
    subprocess_utils.kill_children_processes()
    # Avoid using logger here, as it will print the stack trace for broken
    # pipe, when the output is piped to another program.
    print(f'{colorama.Style.DIM}Tip: The job will keep '
          f'running after Ctrl-C.{colorama.Style.RESET_ALL}')
    with ux_utils.print_exception_no_traceback():
        raise KeyboardInterrupt(exceptions.KEYBOARD_INTERRUPT_CODE)


# Handle ctrl-z
def stop_handler(signum, frame):
    del signum, frame
    subprocess_utils.kill_children_processes()
    # Avoid using logger here, as it will print the stack trace for broken
    # pipe, when the output is piped to another program.
    print(f'{colorama.Style.DIM}Tip: The job will keep '
          f'running after Ctrl-Z.{colorama.Style.RESET_ALL}')
    with ux_utils.print_exception_no_traceback():
        raise KeyboardInterrupt(exceptions.SIGTSTP_CODE)


def validate_schema(obj, schema, err_msg_prefix=''):
    """Validates an object against a JSON schema.

    Raises:
        ValueError: if the object does not match the schema.
    """
    err_msg = None
    try:
        validator.SchemaValidator(schema).validate(obj)
    except jsonschema.ValidationError as e:
        if e.validator == 'additionalProperties':
            if tuple(e.schema_path) == ('properties', 'envs',
                                        'additionalProperties'):
                # Hack. Here the error is Task.envs having some invalid keys. So
                # we should not print "unsupported field".
                #
                # This will print something like:
                # 'hello world' does not match any of the regexes: <regex>
                err_msg = (err_msg_prefix +
                           'The `envs` field contains invalid keys:\n' +
                           e.message)
            else:
                err_msg = err_msg_prefix + 'The following fields are invalid:'
                known_fields = set(e.schema.get('properties', {}).keys())
                for field in e.instance:
                    if field not in known_fields:
                        most_similar_field = difflib.get_close_matches(
                            field, known_fields, 1)
                        if most_similar_field:
                            err_msg += (f'\nInstead of {field!r}, did you mean '
                                        f'{most_similar_field[0]!r}?')
                        else:
                            err_msg += f'\nFound unsupported field {field!r}.'
        else:
            # Example e.json_path value: '$.resources'
            err_msg = (err_msg_prefix + e.message +
                       f'. Check problematic field(s): {e.json_path}')

    if err_msg:
        with ux_utils.print_exception_no_traceback():
            raise ValueError(err_msg)


def check_public_cloud_enabled():
    """Checks if any of the public clouds is enabled.

    Exceptions:
        exceptions.NoCloudAccessError: if no public cloud is enabled.
    """

    def _no_public_cloud():
        enabled_clouds = global_user_state.get_enabled_clouds()
        return (len(enabled_clouds) == 0 or
                (len(enabled_clouds) == 1 and
                 isinstance(enabled_clouds[0], clouds.Local)))

    if not _no_public_cloud():
        return

    sky_check.check(quiet=True)
    if _no_public_cloud():
        with ux_utils.print_exception_no_traceback():
            raise exceptions.NoCloudAccessError(
                'Cloud access is not set up. Run: '
                f'{colorama.Style.BRIGHT}sky check{colorama.Style.RESET_ALL}')


def run_command_and_handle_ssh_failure(runner: command_runner.SSHCommandRunner,
                                       command: str,
                                       failure_message: str) -> str:
    """Runs command remotely and returns output with proper error handling."""
    rc, stdout, stderr = runner.run(command,
                                    require_outputs=True,
                                    stream_logs=False)
    if rc == 255:
        # SSH failed
        raise RuntimeError(
            f'SSH with user {runner.ssh_user} and key {runner.ssh_private_key} '
            f'to {runner.ip} failed. This is most likely due to incorrect '
            'credentials or incorrect permissions for the key file. Check '
            'your credentials and try again.')
    subprocess_utils.handle_returncode(rc,
                                       command,
                                       failure_message,
                                       stderr=stderr)
    return stdout


def check_rsync_installed() -> None:
    """Checks if rsync is installed.

    Raises:
        RuntimeError: if rsync is not installed in the machine.
    """
    try:
        subprocess.run('rsync --version',
                       shell=True,
                       check=True,
                       stdout=subprocess.PIPE,
                       stderr=subprocess.PIPE)
    except subprocess.CalledProcessError:
        with ux_utils.print_exception_no_traceback():
            raise RuntimeError(
                '`rsync` is required for provisioning and'
                ' it is not installed. For Debian/Ubuntu system, '
                'install it with:\n'
                '  $ sudo apt install rsync') from None


def check_stale_runtime_on_remote(returncode: int, stderr: str,
                                  cluster_name: str) -> None:
    """Raises RuntimeError if remote SkyPilot runtime needs to be updated.

    We detect this by parsing certain backward-incompatible error messages from
    `stderr`. Typically due to the local client version just got updated, and
    the remote runtime is an older version.
    """
    pattern = re.compile(r'AttributeError: module \'sky\.(.*)\' has no '
                         r'attribute \'(.*)\'')
    if returncode != 0:
        attribute_error = re.findall(pattern, stderr)
        if attribute_error:
            with ux_utils.print_exception_no_traceback():
                raise RuntimeError(
                    f'{colorama.Fore.RED}SkyPilot runtime needs to be updated '
                    'on the remote cluster. To update, run (existing jobs are '
                    f'not interrupted): {colorama.Style.BRIGHT}sky start -f -y '
                    f'{cluster_name}{colorama.Style.RESET_ALL}'
                    f'\n--- Details ---\n{stderr.strip()}\n')<|MERGE_RESOLUTION|>--- conflicted
+++ resolved
@@ -1707,50 +1707,6 @@
     return all_ips
 
 
-<<<<<<< HEAD
-@timeline.event
-def get_head_ip(
-    handle: 'cloud_vm_ray_backend.CloudVmRayResourceHandle',
-    max_attempts: int = 1,
-) -> str:
-    """Returns the ip of the head node.
-
-    First try to use the cached head ip. If it is not available, query
-    the head ip from the cluster.
-
-    Args:
-        handle: The ResourceHandle of the cluster.
-        max_attempts: The maximum number of attempts to query the head ip.
-
-    Returns:
-        The ip of the head node.
-    """
-    head_ip = handle.head_ip
-    if head_ip is not None:
-        return head_ip
-    head_ip = _query_head_ip_with_retries(handle.cluster_yaml, max_attempts)
-    return head_ip
-
-
-@timeline.event
-def get_head_ssh_port(
-    handle: 'cloud_vm_ray_backend.CloudVmRayResourceHandle',
-    use_cache: bool = True,
-    max_attempts: int = 1,
-) -> int:
-    """Returns the ip of the head node."""
-    del handle  # Unused.
-    del use_cache  # Unused.
-    del max_attempts  # Unused.
-    # Use port 22 for everything including Kubernetes.
-    # Note: for Kubernetes we use ssh jump host to access ray head
-    # TODO(romilb): Add a get port method to the cloud classes.
-    head_ssh_port = 22
-    return head_ssh_port
-
-
-=======
->>>>>>> 469a62d9
 def check_network_connection():
     # Tolerate 3 retries as it is observed that connections can fail.
     adapter = adapters.HTTPAdapter(max_retries=retry_lib.Retry(total=3))
