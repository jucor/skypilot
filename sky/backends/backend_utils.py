--- conflicted
+++ resolved
@@ -154,19 +154,9 @@
     ('available_node_types', 'ray.worker.default', 'node_config', 'UserData'),
 ]
 
-<<<<<<< HEAD
-# Command that calls `ray status` with SkyPilot's Ray port set.
-RAY_STATUS_WITH_SKY_RAY_PORT_COMMAND = (
-    'RAY_PORT=$(python -c "from sky.skylet import job_lib; '
-    'print(job_lib.get_ray_port())" 2> /dev/null || echo 6379);'
-    'RAY_ADDRESS=127.0.0.1:$RAY_PORT ray status')
-
 # The maximum number of retries for workdir / file mounts, to handle transient
 # network issues.
 MAX_DATA_TRANSFER_RETRY = 3
-
-=======
->>>>>>> 4e227cef
 
 def is_ip(s: str) -> bool:
     """Returns whether this string matches IP_ADDR_REGEX."""
