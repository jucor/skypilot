--- conflicted
+++ resolved
@@ -146,12 +146,9 @@
     'ibm': ['ibm-cloud-sdk-core', 'ibm-vpc', 'ibm-platform-services', 'ibm-cos-sdk'],
     'lambda': [],
     'oci': ['oci'],
-<<<<<<< HEAD
     'kubernetes': ['kubernetes'],
-=======
     'runpod': ['runpod'],
     'scp': [],
->>>>>>> 753d11af
 }
 
 extras_require['all'] = sum(extras_require.values(), [])
