--- conflicted
+++ resolved
@@ -377,7 +377,6 @@
     return _replace_ssh_info_in_config(config, public_key)
 
 
-<<<<<<< HEAD
 def setup_kubernetes_authentication(config: Dict[str, Any]) -> Dict[str, Any]:
     get_or_generate_keys()
 
@@ -406,7 +405,7 @@
             raise
 
     return config
-=======
+
 # ---------------------------------- RunPod ---------------------------------- #
 def setup_runpod_authentication(config: Dict[str, Any]) -> Dict[str, Any]:
     """
@@ -416,5 +415,4 @@
     _, public_key_path = get_or_generate_keys()
     with open(public_key_path, 'r') as f:
         public_key = f.read()
-    return _replace_ssh_info_in_config(config, public_key)
->>>>>>> 753d11af
+    return _replace_ssh_info_in_config(config, public_key)