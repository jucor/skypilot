"""Autoscalers: perform autoscaling by monitoring metrics."""
import bisect
import dataclasses
import enum
import math
import time
import typing
from typing import Any, Callable, Dict, List, Optional, Union

from sky import sky_logging
from sky.serve import constants
from sky.serve import serve_state
from sky.serve import solvers
from sky.serve.serve_utils import AcceleratorType
from sky.utils import env_options

if typing.TYPE_CHECKING:
    from sky.serve import replica_managers
    from sky.serve import service_spec

logger = sky_logging.init_logger(__name__)


class AutoscalerDecisionOperator(enum.Enum):
    SCALE_UP = 'scale_up'
    SCALE_DOWN = 'scale_down'


@dataclasses.dataclass
class AutoscalerDecision:
    """Autoscaling decisions.

<<<<<<< HEAD
    |---------------------------------------------------------------|
    | Operator   | TargetType       | Meaning                       |
    |------------|------------------|-------------------------------|
    | SCALE_UP   | Dict[str, Any]   | Resource override to add      |
    |------------|------------------|-------------------------------|
    | SCALE_DOWN | int              | Replica id to remove          |
    |---------------------------------------------------------------|
    """
    operator: AutoscalerDecisionOperator
    #target: Optional[Union[int, List[int]]]
    target: Union[Optional[Dict[str, Any]], int, str]
=======
    |------------------------------------------------------------------------|
    | Operator   | TargetType                | Meaning                       |
    |------------|---------------------------|-------------------------------|
    | SCALE_UP   | Optional[Dict[str, Any]   | Resource override to add      |
    |------------|---------------------------|-------------------------------|
    | SCALE_DOWN | int                       | Replica id to remove          |
    |------------------------------------------------------------------------|
    """
    operator: AutoscalerDecisionOperator
    target: Union[Optional[Dict[str, Any]], int]

    # TODO(MaoZiming): Add a doc to elaborate on autoscaling policies.
    def __init__(self, operator: AutoscalerDecisionOperator,
                 target: Union[Optional[Dict[str, Any]], int]):

        assert (operator == AutoscalerDecisionOperator.SCALE_UP and
                (target is None or isinstance(target, dict))) or (
                    operator == AutoscalerDecisionOperator.SCALE_DOWN and
                    isinstance(target, int))
        self.operator = operator
        self.target = target
>>>>>>> 394ec4ad

    def __repr__(self) -> str:
        return f'AutoscalerDecision({self.operator}, {self.target})'


class Autoscaler:
    """Abstract class for autoscalers."""

    def __init__(self, spec: 'service_spec.SkyServiceSpec') -> None:
        """Initialize the autoscaler.

        Variables:
            min_replicas: Minimum number of replicas.
            max_replicas: Maximum number of replicas. Default to fixed
                number of replicas, i.e. min_replicas == max_replicas.
            target_num_replicas: Target number of replicas output by autoscaler.
        """
        self.min_replicas: int = spec.min_replicas
        self.max_replicas: int = spec.max_replicas or spec.min_replicas
        self.target_num_replicas: int = spec.min_replicas

    def collect_request_information(
            self, request_aggregator_info: Dict[str, Any]) -> None:
        """Collect request information from aggregator for autoscaling."""
        raise NotImplementedError

    def evaluate_scaling(
        self,
        replica_infos: List['replica_managers.ReplicaInfo'],
    ) -> List[AutoscalerDecision]:
        """Evaluate autoscale options based on replica information."""
        raise NotImplementedError


class RequestRateAutoscaler(Autoscaler):
    """RequestRateAutoscaler: Autoscale according to request rate.

    Scales when the number of requests in the given interval is above or below
    the threshold.
    """

    def __init__(self, spec: 'service_spec.SkyServiceSpec',
                 qps_window_size: int) -> None:
        """Initialize the request rate autoscaler.

        Variables:
            target_qps_per_replica: Target qps per replica for autoscaling.
            qps_window_size: Window size for qps calculating.
            request_timestamps: All request timestamps within the window.
            upscale_counter: counter for upscale number of replicas.
            downscale_counter: counter for downscale number of replicas.
            scale_up_consecutive_periods: period for scaling up.
            scale_down_consecutive_periods: period for scaling down.
        """
        super().__init__(spec)
        self.target_qps_per_replica: Optional[
            float] = spec.target_qps_per_replica
        self.qps_window_size: int = qps_window_size
        self.request_timestamps: List[float] = []
        self.upscale_counter: int = 0
        self.downscale_counter: int = 0
        self.scale_up_consecutive_periods: int = int(
            spec.upscale_delay_seconds /
            constants.AUTOSCALER_DEFAULT_DECISION_INTERVAL_SECONDS)
        self.scale_down_consecutive_periods: int = int(
            spec.downscale_delay_seconds /
            constants.AUTOSCALER_DEFAULT_DECISION_INTERVAL_SECONDS)
        # Target number of replicas is initialized to min replicas.
        # TODO(MaoZiming): add init replica numbers in SkyServe spec.
        self.target_num_replicas: int = spec.min_replicas
        self.bootstrap_done: bool = False

    def collect_request_information(
            self, request_aggregator_info: Dict[str, Any]) -> None:
        """Collect request information from aggregator for autoscaling.

        request_aggregator_info should be a dict with the following format:

        {
            'timestamps': [timestamp1 (float), timestamp2 (float), ...]
        }
        """
        self.request_timestamps.extend(
            request_aggregator_info.get('timestamps', []))
        current_time = time.time()
        index = bisect.bisect_left(self.request_timestamps,
                                   current_time - self.qps_window_size)
        self.request_timestamps = self.request_timestamps[index:]

    def _get_desired_num_replicas(self) -> int:
        # Always return self.target_num_replicas when autoscaling
        # is not enabled, i.e. self.target_qps_per_replica is None.
        # In this case, self.target_num_replicas will be min_replicas.
        if self.target_qps_per_replica is None:
            return self.target_num_replicas

        # Convert to requests per second.
        num_requests_per_second = len(
            self.request_timestamps) / self.qps_window_size
        target_num_replicas = math.ceil(num_requests_per_second /
                                        self.target_qps_per_replica)
        target_num_replicas = max(self.min_replicas,
                                  min(self.max_replicas, target_num_replicas))
        logger.info(f'Requests per second: {num_requests_per_second}, '
                    f'Current target number of replicas: {target_num_replicas}')

        if not self.bootstrap_done:
            self.bootstrap_done = True
            return target_num_replicas
        elif target_num_replicas > self.target_num_replicas:
            self.upscale_counter += 1
            self.downscale_counter = 0
            if self.upscale_counter >= self.scale_up_consecutive_periods:
                self.upscale_counter = 0
                return target_num_replicas
        elif target_num_replicas < self.target_num_replicas:
            self.downscale_counter += 1
            self.upscale_counter = 0
            if self.downscale_counter >= self.scale_down_consecutive_periods:
                self.downscale_counter = 0
                return target_num_replicas
        else:
            self.upscale_counter = self.downscale_counter = 0
        return self.target_num_replicas

    def evaluate_scaling(
        self,
        replica_infos: List['replica_managers.ReplicaInfo'],
    ) -> List[AutoscalerDecision]:
        """Evaluate Autoscaling decisions based on replica information.
        If the number of launched replicas is less than the target,
        Trigger a scale up. Else, trigger a scale down.

        For future compatibility, we return a list of AutoscalerDecision.
        Scale-up could include both spot and on-demand, each with a resource
        override dict. Active migration could require returning both SCALE_UP
        and SCALE_DOWN.
        """
        launched_replica_infos = [
            info for info in replica_infos if info.is_launched
        ]
        num_launched_replicas = len(launched_replica_infos)

        self.target_num_replicas = self._get_desired_num_replicas()
        logger.info(
            f'Final target number of replicas: {self.target_num_replicas} '
            f'Upscale counter: {self.upscale_counter}/'
            f'{self.scale_up_consecutive_periods}, '
            f'Downscale counter: {self.downscale_counter}/'
            f'{self.scale_down_consecutive_periods} '
            f'Number of launched replicas: {num_launched_replicas}')

        scaling_options = []
        all_replica_ids_to_scale_down: List[int] = []

        def _get_replica_ids_to_scale_down(num_limit: int) -> List[int]:

            status_order = serve_state.ReplicaStatus.scale_down_decision_order()
            launched_replica_infos_sorted = sorted(
                launched_replica_infos,
                key=lambda info: status_order.index(info.status)
                if info.status in status_order else len(status_order))

            return [info.replica_id for info in launched_replica_infos_sorted
                   ][:num_limit]

        if num_launched_replicas < self.target_num_replicas:
            num_replicas_to_scale_up = (self.target_num_replicas -
                                        num_launched_replicas)

            for _ in range(num_replicas_to_scale_up):
                scaling_options.append(
                    AutoscalerDecision(AutoscalerDecisionOperator.SCALE_UP,
                                       target=None))

        elif num_launched_replicas > self.target_num_replicas:
            num_replicas_to_scale_down = (num_launched_replicas -
                                          self.target_num_replicas)
            all_replica_ids_to_scale_down.extend(
                _get_replica_ids_to_scale_down(
                    num_limit=num_replicas_to_scale_down))

        for replica_id in all_replica_ids_to_scale_down:
            scaling_options.append(
                AutoscalerDecision(AutoscalerDecisionOperator.SCALE_DOWN,
                                   target=replica_id))

        if not scaling_options:
            logger.info('No scaling needed.')
<<<<<<< HEAD
            return AutoscalerDecision(AutoscalerDecisionOperator.NO_OP,
                                      target=None)
        elif num_replicas_delta > 0:
            logger.info(f'Scaling up by {num_replicas_delta} replicas.')
            return AutoscalerDecision(AutoscalerDecisionOperator.SCALE_UP,
                                      target=num_replicas_delta)
        else:
            num_replicas_to_remove = -num_replicas_delta
            # Remove FAILED replicas first.
            replica_ids_to_remove: List[int] = []
            for info in replica_infos:
                if len(replica_ids_to_remove) >= num_replicas_to_remove:
                    break
                if info.status == serve_state.ReplicaStatus.FAILED:
                    replica_ids_to_remove.append(info.replica_id)
            # Then rest of them.
            for info in replica_infos:
                if len(replica_ids_to_remove) >= num_replicas_to_remove:
                    break
                replica_ids_to_remove.append(info.replica_id)
            logger.info(f'Scaling down by {num_replicas_to_remove} replicas '
                        f'(id: {replica_ids_to_remove}).')
            return AutoscalerDecision(AutoscalerDecisionOperator.SCALE_DOWN,
                                      target=replica_ids_to_remove)


class HeteroGPUAutoscaler(Autoscaler):
    """RequestRateAutoscaler: Autoscale according to request rate.

    Scales when the number of requests in the given interval is above or below
    the threshold.
    """

    def __init__(self, spec: 'service_spec.SkyServiceSpec', frequency: int,
                 cooldown: int, rps_window_size: int) -> None:
        """Initialize the request rate autoscaler.

        Variables:
            upper_threshold: Upper threshold for scale up. If None, no scale up.
            lower_threshold: Lower threshold for scale down. If None, no scale
                down.
            cooldown: Cooldown between two scaling operations in seconds.
            rps_window_size: Window size for rps calculating.
            last_scale_operation: Time of last scale operation.
            request_timestamps: All request timestamps within the window.
        """
        super().__init__(spec, frequency)
        self.upper_threshold: Optional[float] = spec.qps_upper_threshold
        self.lower_threshold: Optional[float] = spec.qps_lower_threshold
        self.cooldown: int = cooldown
        self.rps_window_size: int = 300
        self.last_scale_operation: float = 0.
        self.request_timestamps: List[float] = []
        self.request_timestamps_distribution: List[List[float]] = [[], [], [],
                                                                   [], [], [],
                                                                   []]
        self.request_distribution: List[int] = [0, 0, 0, 0, 0, 0, 0]
        self.request_rate_dist: List[float] = [0, 0, 0, 0, 0, 0, 0]
        self.total_request_in_window = 0

    def collect_request_information(
            self, request_aggregator_info: Dict[str, Any]) -> None:
        """Collect request information from aggregator for autoscaling.

        request_aggregator_info should be a dict with the following format:

        {
            'timestamps': [timestamp1 (float), timestamp2 (float), ...]
        }
        """
        self.total_request_in_window = 0
        timestamps_from_loadbalancer = request_aggregator_info.get(
            'timestamps', [[], [], [], [], [], [], []])
        current_time = time.time()
        for idx, lst in enumerate(self.request_timestamps_distribution):
            lst.extend(timestamps_from_loadbalancer[idx])
            index = bisect.bisect_left(lst, current_time - self.rps_window_size)
            lst = lst[index:]
            self.total_request_in_window += len(lst)

        if self.total_request_in_window != 0:
            for idx, lst in enumerate(self.request_timestamps_distribution):
                self.request_distribution[idx] = len(
                    lst) / self.total_request_in_window
                self.request_rate_dist[idx] = len(lst) / self.rps_window_size

        print(
            f'autoscaler.collect_request_information(timestamps_from_loadbalancer): {timestamps_from_loadbalancer}'
        )
        print(
            f'autoscaler.collect_request_information(self.request_timestamps_distribution): {self.request_timestamps_distribution}'
        )
        print(
            f'autoscaler.collect_request_information(self.total_request_in_window): {self.total_request_in_window}'
        )
        print(
            f'autoscaler.collect_request_information(self.request_distribution): {self.request_distribution}'
        )

    def _get_accelerator_override_dict(
            self, instance_type: AcceleratorType) -> Dict[str, Any]:
        return {'accelerators': f'{instance_type.value}:1'}

    def _get_autoscaler_decision(
            self,
            operator: AutoscalerDecisionOperator,
            accelerator: Optional[AcceleratorType] = None,
            is_primary: Optional[bool] = None,
            replica_id: Optional[int] = None) -> AutoscalerDecision:
        if operator == AutoscalerDecisionOperator.SCALE_UP:
            assert accelerator, accelerator
            assert is_primary, is_primary
            operator_target = self._get_accelerator_override_dict(accelerator)
            operator_target.update({
                'is_primary': True if is_primary else False,
                'is_fallback': False if is_primary else True,
            })
            decision = AutoscalerDecision(operator, target=operator_target)
        else:  # SCALE_DOWN
            assert replica_id, replica_id
            decision = AutoscalerDecision(operator, target=replica_id)
        return decision

    def _get_fallback_allocation(self, accelerator: AcceleratorType):
        if accelerator == AcceleratorType.A10:
            num, fallback_type = 0, None
        elif accelerator == AcceleratorType.A100:
            num, fallback_type = 4, AcceleratorType.A10
        return num, fallback_type

    def fallback_scale_down_sync(
        self,
        service_name: str,
        replica_manager: 'replica_managers.ReplicaManager',
    ) -> None:
        replica_infos = serve_state.get_replica_infos(service_name)
        replica_info_dicts = [
            info.to_info_dict(
                with_handle=env_options.Options.SHOW_DEBUG_INFO.get())
            for info in replica_infos
        ]
        logger.info(
            f'All replica info before fallback sync: {replica_info_dicts}')
        # Iterate through replica_infos and check for primary replicas
        # Check if each primary replica in state of ReplicaStatus.READY
        # has existing fallback replicas
        ready_primary_replica_infos = [
            info for info in replica_infos if info.is_primary and
            info.is_ready and info.fallback_replica_id_list
        ]
        for info in ready_primary_replica_infos:
            fallback_replica_id_to_terminate = info.fallback_replica_id_list
            for replica_id in fallback_replica_id_to_terminate:
                replica_manager.scale_down(replica_id)
                info.fallback_replica_id_list.remove(replica_id)
                serve_state.add_or_update_replica(service_name, info.replica_id,
                                                  info)

    def evaluate_scaling(
        self,
        replica_infos: List['replica_managers.ReplicaInfo'],
    ) -> List[AutoscalerDecision]:
        # get replica infos and retrieve number of GPU types currently running
        alive_replica_infos = [info for info in replica_infos if info.is_alive]

        all_replica_infos_to_scale_down: List[
            'replica_managers.ReplicaInfo'] = []
        scaling_decisions: (List[Union[AutoscalerDecision,
                                       List[AutoscalerDecision]]]) = []

        def _get_replica_infos_to_scale_down(
            info_filter: Callable[['replica_managers.ReplicaInfo'], bool],
            status_order: List['serve_state.ReplicaStatus'],
            num_limit: int,
        ) -> List[int]:
            replica_infos_to_scale_down: List[int] = []
            for target_status in status_order:
                for info in alive_replica_infos:
                    if info_filter(info) and info.status == target_status:
                        if len(replica_infos_to_scale_down) >= num_limit:
                            return replica_infos_to_scale_down
                        replica_infos_to_scale_down.append(info)
            for info in alive_replica_infos:
                if info_filter(info) and info.status not in status_order:
                    if len(replica_infos_to_scale_down) >= num_limit:
                        return replica_infos_to_scale_down
                    replica_infos_to_scale_down.append(info)
            return replica_infos_to_scale_down

        # Pass the histogram to solver and get the ideal GPU allocation. Assume
        # the allocation to be a dictionary in a form of
        # {replica_manager.AcceleratorType.A100: # of A100s needed,
        #  replica_manager.AcceleratorType.A10: # of A10s needed}
        accel_allocation = solvers.IlpSolver(self.request_rate_dist)
        # Compare the nubmers from GPU allocation and replica infos to get what needs to be scaled up/down
        # return a list of AutoscalerDecisions
        for accelerator in [AcceleratorType.A10, AcceleratorType.A100]:
            num_alive_accel = len([
                info for info in alive_replica_infos
                if info.accelerator == accelerator
            ])
            if accelerator in accel_allocation:
                diff_accel_num = num_alive_accel - accel_allocation[accelerator]
                # Need to scale up
                if diff_accel_num < 0:
                    num_to_scale_up = abs(diff_accel_num)
                    for _ in range(num_to_scale_up):
                        num, fallback_type = self._get_fallback_allocation(
                            accelerator)
                        # Setting up to launch fallback replicas along with
                        # primary replica
                        if num > 0:
                            primary_fallback_decisions = []
                            for _ in range(num):
                                fallback_decision = self._get_autoscaler_decision(
                                    AutoscalerDecisionOperator.SCALE_UP,
                                    accelerator=fallback_type,
                                    is_primary=False)
                                primary_fallback_decisions.append(
                                    fallback_decision)
                            primary_decision = self._get_autoscaler_decision(
                                AutoscalerDecisionOperator.SCALE_UP,
                                accelerator=accelerator,
                                is_primary=True)
                            primary_fallback_decisions.append(primary_decision)
                            scaling_decisions.append(primary_fallback_decisions)
                        # There is no fallback replica to be launched for the
                        # accelerator type
                        else:
                            decision = self._get_autoscaler_decision(
                                AutoscalerDecisionOperator.SCALE_UP,
                                accelerator=accelerator,
                                is_primary=True)
                            scaling_decisions.append(decision)
                # Need to scale down
                elif diff_accel_num > 0:
                    # Need to make sure the fallback replicas are not included
                    # in the scale down list.
                    all_replica_infos_to_scale_down.extend(
                        _get_replica_infos_to_scale_down(
                            info_filter=lambda info: info.accelerator ==
                            accelerator and info.is_primary,
                            status_order=serve_state.ReplicaStatus.
                            scale_down_decision_order(),
                            num_limit=diff_accel_num,
                        ))

        # Need to make sure to put down the fallback replicas
        # if the primary replica is set to be down.
        for info in all_replica_infos_to_scale_down:
            decision = self._get_autoscaler_decision(
                AutoscalerDecisionOperator.SCALE_DOWN,
                replica_id=info.replica_id)
            scaling_decisions.append(decision)
            for replica_id in info.fallback_replica_id_list:
                decision = self._get_autoscaler_decision(
                    AutoscalerDecisionOperator.SCALE_DOWN,
                    replica_id=replica_id)
                scaling_decisions.append(decision)

        if not scaling_decisions:
            logger.info('No scaling needed.')

        return scaling_decisions
=======
        return scaling_options
>>>>>>> 394ec4ad
<|MERGE_RESOLUTION|>--- conflicted
+++ resolved
@@ -29,20 +29,6 @@
 @dataclasses.dataclass
 class AutoscalerDecision:
     """Autoscaling decisions.
-
-<<<<<<< HEAD
-    |---------------------------------------------------------------|
-    | Operator   | TargetType       | Meaning                       |
-    |------------|------------------|-------------------------------|
-    | SCALE_UP   | Dict[str, Any]   | Resource override to add      |
-    |------------|------------------|-------------------------------|
-    | SCALE_DOWN | int              | Replica id to remove          |
-    |---------------------------------------------------------------|
-    """
-    operator: AutoscalerDecisionOperator
-    #target: Optional[Union[int, List[int]]]
-    target: Union[Optional[Dict[str, Any]], int, str]
-=======
     |------------------------------------------------------------------------|
     | Operator   | TargetType                | Meaning                       |
     |------------|---------------------------|-------------------------------|
@@ -64,7 +50,6 @@
                     isinstance(target, int))
         self.operator = operator
         self.target = target
->>>>>>> 394ec4ad
 
     def __repr__(self) -> str:
         return f'AutoscalerDecision({self.operator}, {self.target})'
@@ -254,31 +239,7 @@
 
         if not scaling_options:
             logger.info('No scaling needed.')
-<<<<<<< HEAD
-            return AutoscalerDecision(AutoscalerDecisionOperator.NO_OP,
-                                      target=None)
-        elif num_replicas_delta > 0:
-            logger.info(f'Scaling up by {num_replicas_delta} replicas.')
-            return AutoscalerDecision(AutoscalerDecisionOperator.SCALE_UP,
-                                      target=num_replicas_delta)
-        else:
-            num_replicas_to_remove = -num_replicas_delta
-            # Remove FAILED replicas first.
-            replica_ids_to_remove: List[int] = []
-            for info in replica_infos:
-                if len(replica_ids_to_remove) >= num_replicas_to_remove:
-                    break
-                if info.status == serve_state.ReplicaStatus.FAILED:
-                    replica_ids_to_remove.append(info.replica_id)
-            # Then rest of them.
-            for info in replica_infos:
-                if len(replica_ids_to_remove) >= num_replicas_to_remove:
-                    break
-                replica_ids_to_remove.append(info.replica_id)
-            logger.info(f'Scaling down by {num_replicas_to_remove} replicas '
-                        f'(id: {replica_ids_to_remove}).')
-            return AutoscalerDecision(AutoscalerDecisionOperator.SCALE_DOWN,
-                                      target=replica_ids_to_remove)
+        return scaling_options
 
 
 class HeteroGPUAutoscaler(Autoscaler):
@@ -418,7 +379,9 @@
         replica_infos: List['replica_managers.ReplicaInfo'],
     ) -> List[AutoscalerDecision]:
         # get replica infos and retrieve number of GPU types currently running
-        alive_replica_infos = [info for info in replica_infos if info.is_alive]
+        launched_replica_infos = [
+            info for info in replica_infos if info.is_launched
+        ]
 
         all_replica_infos_to_scale_down: List[
             'replica_managers.ReplicaInfo'] = []
@@ -432,12 +395,12 @@
         ) -> List[int]:
             replica_infos_to_scale_down: List[int] = []
             for target_status in status_order:
-                for info in alive_replica_infos:
+                for info in launched_replica_infos:
                     if info_filter(info) and info.status == target_status:
                         if len(replica_infos_to_scale_down) >= num_limit:
                             return replica_infos_to_scale_down
                         replica_infos_to_scale_down.append(info)
-            for info in alive_replica_infos:
+            for info in launched_replica_infos:
                 if info_filter(info) and info.status not in status_order:
                     if len(replica_infos_to_scale_down) >= num_limit:
                         return replica_infos_to_scale_down
@@ -453,7 +416,7 @@
         # return a list of AutoscalerDecisions
         for accelerator in [AcceleratorType.A10, AcceleratorType.A100]:
             num_alive_accel = len([
-                info for info in alive_replica_infos
+                info for info in launched_replica_infos
                 if info.accelerator == accelerator
             ])
             if accelerator in accel_allocation:
@@ -518,7 +481,4 @@
         if not scaling_decisions:
             logger.info('No scaling needed.')
 
-        return scaling_decisions
-=======
-        return scaling_options
->>>>>>> 394ec4ad
+        return scaling_decisions