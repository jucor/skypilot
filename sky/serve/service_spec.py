"""Service specification for SkyServe."""
import json
import os
import textwrap
from typing import Any, Dict, List, Optional

import yaml

from sky.serve import constants
from sky.utils import common_utils
from sky.utils import schemas
from sky.utils import ux_utils


class SkyServiceSpec:
    """SkyServe service specification."""

    def __init__(
        self,
        readiness_path: str,
        initial_delay_seconds: int,
        min_replicas: int,
        max_replicas: Optional[int] = None,
        qps_upper_threshold: Optional[float] = None,
        qps_lower_threshold: Optional[float] = None,
        target_qps_per_replica: Optional[float] = None,
        post_data: Optional[Dict[str, Any]] = None,
        auto_restart: bool = True,
        spot_placer: Optional[str] = None,
        spot_mixer: Optional[str] = None,
        spot_zones: Optional[List[str]] = None,
        on_demand_zones: Optional[List[str]] = None,
    ) -> None:
        if min_replicas < 0:
            with ux_utils.print_exception_no_traceback():
                raise ValueError(
                    'min_replicas must be greater than or equal to 0')
        if max_replicas is not None and max_replicas < min_replicas:
            with ux_utils.print_exception_no_traceback():
                raise ValueError(
                    'max_replicas must be greater than or equal to min_replicas'
                )
        if not readiness_path.startswith('/'):
            with ux_utils.print_exception_no_traceback():
                raise ValueError('readiness_path must start with a slash (/). '
                                 f'Got: {readiness_path}')
        self._readiness_path = readiness_path
        self._initial_delay_seconds = initial_delay_seconds
        self._min_replicas = min_replicas
        self._max_replicas = max_replicas
        self._qps_upper_threshold = qps_upper_threshold
        self._qps_lower_threshold = qps_lower_threshold
        self._target_qps_per_replica = target_qps_per_replica
        self._post_data = post_data
        self._auto_restart = auto_restart
        spot_args = [
            spot_placer, spot_mixer, spot_zones, target_qps_per_replica
        ]
        on_demand_args = [target_qps_per_replica, on_demand_zones]
        spot_args_num = sum([spot_arg is not None for spot_arg in spot_args])
        on_demand_args_num = sum(
            [on_demand_arg is not None for on_demand_arg in on_demand_args])
        if not spot_placer:
            if (on_demand_args_num != 0 and
                    on_demand_args_num != len(on_demand_args)):
                with ux_utils.print_exception_no_traceback():
<<<<<<< HEAD
                    raise ValueError(
                        'target_qps_per_replica and on_demand_zones must be all'
                        ' specified or all not specified in the service YAML.')
=======
                    raise ValueError('target_qps_per_replica and'
                                     'on_demand_zones must be all '
                                     'specified or all not specified'
                                     'in the service YAML.')
>>>>>>> 868bd254
        if spot_placer:
            if spot_args_num != 0 and spot_args_num != len(
                    spot_args) and on_demand_args_num == 0:
                with ux_utils.print_exception_no_traceback():
                    raise ValueError(
                        'spot_placer, spot_mixer, '
                        'target_qps_per_replica, and spot_zones must be all '
                        'specified or all not specified in the service YAML.')
        # TODO(tian): Check vanilla autoscaler argument not exist if spot
        # TODO(tian): Warning user that the use_spot in resources is ignored
        # if spot policy is specified.
        self._spot_placer = spot_placer
        self._spot_mixer = spot_mixer
        # TODO(tian): If no zone specified, default to all enabled zones
        self._spot_zones = spot_zones
        self._on_demand_zones = on_demand_zones

    @staticmethod
    def from_yaml_config(config: Dict[str, Any]) -> 'SkyServiceSpec':
        common_utils.validate_schema(config, schemas.get_service_schema(),
                                     'Invalid service YAML: ')
        if 'replicas' in config and 'replica_policy' in config:
            with ux_utils.print_exception_no_traceback():
                raise ValueError(
                    'Cannot specify both `replicas` and `replica_policy` in '
                    'the service YAML. Please use one of them.')

        service_config: Dict[str, Any] = {}

        readiness_section = config['readiness_probe']
        if isinstance(readiness_section, str):
            service_config['readiness_path'] = readiness_section
            initial_delay_seconds = None
            post_data = None
        else:
            service_config['readiness_path'] = readiness_section['path']
            initial_delay_seconds = readiness_section.get(
                'initial_delay_seconds', None)
            post_data = readiness_section.get('post_data', None)
        if initial_delay_seconds is None:
            initial_delay_seconds = constants.DEFAULT_INITIAL_DELAY_SECONDS
        service_config['initial_delay_seconds'] = initial_delay_seconds
        if isinstance(post_data, str):
            try:
                post_data = json.loads(post_data)
            except json.JSONDecodeError as e:
                with ux_utils.print_exception_no_traceback():
                    raise ValueError(
                        'Invalid JSON string for `post_data` in the '
                        '`readiness_probe` section of your service YAML.'
                    ) from e
        service_config['post_data'] = post_data

        policy_section = config.get('replica_policy', None)
        simplified_policy_section = config.get('replicas', None)
        if policy_section is None or simplified_policy_section is not None:
            if simplified_policy_section is not None:
                min_replicas = simplified_policy_section
            else:
                min_replicas = constants.DEFAULT_MIN_REPLICAS
            service_config['min_replicas'] = min_replicas
            service_config['max_replicas'] = None
            service_config['qps_upper_threshold'] = None
            service_config['qps_lower_threshold'] = None
            service_config['auto_restart'] = True
        else:
            service_config['min_replicas'] = policy_section['min_replicas']
            service_config['max_replicas'] = policy_section.get(
                'max_replicas', None)
            service_config['qps_upper_threshold'] = policy_section.get(
                'qps_upper_threshold', None)
            service_config['qps_lower_threshold'] = policy_section.get(
                'qps_lower_threshold', None)
            service_config['target_qps_per_replica'] = policy_section.get(
                'target_qps_per_replica', None)
            service_config['auto_restart'] = policy_section.get(
                'auto_restart', True)
            service_config['spot_placer'] = policy_section.get(
                'spot_placer', None)
            service_config['spot_mixer'] = policy_section.get(
                'spot_mixer', None)
            service_config['spot_zones'] = policy_section.get(
                'spot_zones', None)
            service_config['on_demand_zones'] = policy_section.get(
                'on_demand_zones', None)

        return SkyServiceSpec(**service_config)

    @staticmethod
    def from_yaml(yaml_path: str) -> 'SkyServiceSpec':
        with open(os.path.expanduser(yaml_path), 'r') as f:
            config = yaml.safe_load(f)

        if isinstance(config, str):
            with ux_utils.print_exception_no_traceback():
                raise ValueError('YAML loaded as str, not as dict. '
                                 f'Is it correct? Path: {yaml_path}')

        if config is None:
            config = {}

        if 'service' not in config:
            with ux_utils.print_exception_no_traceback():
                raise ValueError('Service YAML must have a "service" section. '
                                 f'Is it correct? Path: {yaml_path}')

        return SkyServiceSpec.from_yaml_config(config['service'])

    def to_yaml_config(self) -> Dict[str, Any]:
        config = dict()

        def add_if_not_none(section, key, value, no_empty: bool = False):
            if no_empty and not value:
                return
            if value is not None:
                if key is None:
                    config[section] = value
                else:
                    if section not in config:
                        config[section] = dict()
                    config[section][key] = value

        add_if_not_none('readiness_probe', 'path', self.readiness_path)
        add_if_not_none('readiness_probe', 'initial_delay_seconds',
                        self.initial_delay_seconds)
        add_if_not_none('readiness_probe', 'post_data', self.post_data)
        add_if_not_none('replica_policy', 'min_replicas', self.min_replicas)
        add_if_not_none('replica_policy', 'max_replicas', self.max_replicas)
        add_if_not_none('replica_policy', 'qps_upper_threshold',
                        self.qps_upper_threshold)
        add_if_not_none('replica_policy', 'qps_lower_threshold',
                        self.qps_lower_threshold)
        add_if_not_none('replica_policy', 'target_qps_per_replica',
                        self.target_qps_per_replica)
        add_if_not_none('replica_policy', 'auto_restart', self._auto_restart)
        add_if_not_none('replica_policy', 'spot_placer', self._spot_placer)
        add_if_not_none('replica_policy', 'spot_mixer', self._spot_mixer)
        add_if_not_none('replica_policy', 'spot_zones', self._spot_zones)
        add_if_not_none('replica_policy', 'on_demand_zones',
                        self._on_demand_zones)
        return config

    def probe_str(self):
        if self.post_data is None:
            return f'GET {self.readiness_path}'
        return f'POST {self.readiness_path} {json.dumps(self.post_data)}'

    def spot_policy_str(self):
        policy = ''
        if self.spot_placer:
            policy += self.spot_placer
        if self.spot_mixer:
            policy += f' with {self.spot_mixer}'
        return policy if policy else 'No spot policy'

    def policy_str(self):
        min_plural = '' if self.min_replicas == 1 else 's'
        if self.max_replicas == self.min_replicas or self.max_replicas is None:
            return (f'Fixed {self.min_replicas} replica{min_plural}'
                    f' ({self.spot_policy_str()})')
        # TODO(tian): Refactor to contain more information
        max_plural = '' if self.max_replicas == 1 else 's'
        return (f'Autoscaling from {self.min_replicas} to '
                f'{self.max_replicas} replica{max_plural}')

    def __repr__(self) -> str:
        return textwrap.dedent(f"""\
            Readiness probe method:           {self.probe_str()}
            Readiness initial delay seconds:  {self.initial_delay_seconds}
            Replica autoscaling policy:       {self.policy_str()}
            Replica auto restart:             {self.auto_restart}
            Spot Policy:                      {self.spot_policy_str()}\
        """)

    @property
    def readiness_path(self) -> str:
        return self._readiness_path

    @property
    def initial_delay_seconds(self) -> int:
        return self._initial_delay_seconds

    @property
    def min_replicas(self) -> int:
        return self._min_replicas

    @property
    def max_replicas(self) -> Optional[int]:
        # If None, treated as having the same value of min_replicas.
        return self._max_replicas

    @property
    def qps_upper_threshold(self) -> Optional[float]:
        return self._qps_upper_threshold

    @property
    def qps_lower_threshold(self) -> Optional[float]:
        return self._qps_lower_threshold

    @property
    def target_qps_per_replica(self) -> Optional[float]:
        return self._target_qps_per_replica

    @property
    def post_data(self) -> Optional[Dict[str, Any]]:
        return self._post_data

    @property
    def auto_restart(self) -> bool:
        return self._auto_restart

    @property
    def spot_placer(self) -> Optional[str]:
        return self._spot_placer

    @property
    def spot_mixer(self) -> Optional[str]:
        return self._spot_mixer

    @property
    def spot_zones(self) -> Optional[List[str]]:
        return self._spot_zones

    @property
    def on_demand_zones(self) -> Optional[List[str]]:
        return self._on_demand_zones<|MERGE_RESOLUTION|>--- conflicted
+++ resolved
@@ -64,16 +64,10 @@
             if (on_demand_args_num != 0 and
                     on_demand_args_num != len(on_demand_args)):
                 with ux_utils.print_exception_no_traceback():
-<<<<<<< HEAD
-                    raise ValueError(
-                        'target_qps_per_replica and on_demand_zones must be all'
-                        ' specified or all not specified in the service YAML.')
-=======
                     raise ValueError('target_qps_per_replica and'
                                      'on_demand_zones must be all '
                                      'specified or all not specified'
                                      'in the service YAML.')
->>>>>>> 868bd254
         if spot_placer:
             if spot_args_num != 0 and spot_args_num != len(
                     spot_args) and on_demand_args_num == 0:
