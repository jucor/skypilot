--- conflicted
+++ resolved
@@ -100,11 +100,7 @@
     sudo dpkg --configure -a;
     mkdir -p ~/.ssh; touch ~/.ssh/config;
     {{ conda_installation_commands }}
-<<<<<<< HEAD
-    {{ ray_and_skypilot_setup_commands }}
-=======
     {{ ray_skypilot_installation_commands }}
->>>>>>> 823999af
     sudo bash -c 'rm -rf /etc/security/limits.d; echo "* soft nofile 1048576" >> /etc/security/limits.conf; echo "* hard nofile 1048576" >> /etc/security/limits.conf';
     sudo grep -e '^DefaultTasksMax' /etc/systemd/system.conf || (sudo bash -c 'echo "DefaultTasksMax=infinity" >> /etc/systemd/system.conf'); sudo systemctl set-property user-$(id -u $(whoami)).slice TasksMax=infinity; sudo systemctl daemon-reload;
     mkdir -p ~/.ssh; (grep -Pzo -q "Host \*\n  StrictHostKeyChecking no" ~/.ssh/config) || printf "Host *\n  StrictHostKeyChecking no\n" >> ~/.ssh/config;
@@ -124,11 +120,7 @@
   # all the sessions to be reloaded. This is a workaround.
   - source {{ skypilot_runtime_env }}/bin/activate; ray stop; RAY_SCHEDULER_EVENTS=0 RAY_DEDUP_LOGS=0 ray start --disable-usage-stats --head --port={{ray_port}} --dashboard-port={{ray_dashboard_port}} --object-manager-port=8076 --autoscaling-config=~/ray_bootstrap_config.yaml {{"--resources='%s'" % custom_resources if custom_resources}} --temp-dir {{ray_temp_dir}} || exit 1;
     which prlimit && for id in $(pgrep -f raylet/raylet); do sudo prlimit --nofile=1048576:1048576 --pid=$id || true; done;
-<<<<<<< HEAD
-    {{dump_port_command}}
-=======
     {{dump_port_command}}; {{ray_head_wait_initialized_command}}
->>>>>>> 823999af
 
 {%- if num_nodes > 1 %}
 worker_start_ray_commands:
