"""Execution layer: resource provisioner + task launcher.

Usage:

   >> planned_dag = sky.Optimizer.optimize(dag)
   >> sky.execute(planned_dag)

Current resource privisioners:

  - Ray autoscaler

Current task launcher:

  - ray exec + each task's commands
"""
import colorama
from colorama import Fore, Style
import datetime
import jinja2
import json
import os
import re
import subprocess
import time
from typing import List, Optional 
import yaml

import sky
<<<<<<< HEAD
from sky.authentication import *
=======
from sky import cloud_stores
>>>>>>> c0867626

RunId = str

SKY_LOGS_DIRECTORY = './logs'
STREAM_LOGS_TO_CONSOLE = True
CLUSTER_CONFIG_FILE = None
TASK = None

# NOTE: keep in sync with the cluster template 'file_mounts'.
SKY_REMOTE_WORKDIR = '/tmp/workdir'

_CLOUD_TO_TEMPLATE = {
    sky.clouds.AWS: 'config/aws.yml.j2',
    sky.clouds.Azure: 'config/azure.yml.j2',
    sky.clouds.GCP: 'config/gcp.yml.j2',
}


def _get_cluster_config_template(task):
    cloud = task.best_resources.cloud
    return _CLOUD_TO_TEMPLATE[type(cloud)]


def _fill_template(template_path: str,
                   variables: dict,
                   output_path: Optional[str] = None) -> str:
    """Create a file from a Jinja template and return the filename."""
    assert template_path.endswith('.j2'), template_path
    with open(template_path) as fin:
        template = fin.read()
    template = jinja2.Template(template)
    content = template.render(**variables)
    if output_path is None:
        output_path, _ = template_path.rsplit('.', 1)
    with open(output_path, 'w') as fout:
        fout.write(content)
    print(f'Created or updated file {output_path}')
    return output_path


def _write_cluster_config(run_id: RunId, task, cluster_config_template: str):
    cloud = task.best_resources.cloud
    resources_vars = cloud.make_deploy_resources_variables(task)
    return _fill_template(
        cluster_config_template,
        dict(
            resources_vars, **{
                'run_id': run_id,
                'setup_command': task.setup,
                'workdir': task.workdir,
<<<<<<< HEAD
                'docker_image': task.docker_image,#'rayproject/ray-ml:latest-gpu',
                'container_name': task.container_name, #'resnet_container',
                'num_workers': task.num_workers,
=======
                'file_mounts': task.get_local_to_remote_file_mounts() or {},
>>>>>>> c0867626
            }))


def _execute_single_node_command(ip, command, private_key, container_name):
    final_command = command
    if container_name:
        def nest_command(command):
            return command.replace('\\', '\\\\').replace('"', '\\"')

        raw_command = nest_command(command)
        final_command = "docker exec {} /bin/bash -c \"{}\"".format(container_name, raw_command)
    ssh = subprocess.Popen(["ssh",  "-i", private_key, "-o", "StrictHostKeyChecking=no",  "ubuntu@{}".format(ip), final_command])


def _get_run_id() -> RunId:
    return 'sky-' + datetime.datetime.now().strftime('%Y-%m-%d-%H-%M-%S-%f')


class EventLogger:

    def __init__(self, log_file_path: str):
        self.logfile = log_file_path
        # Create an empty file.
        with open(self.logfile, 'w'):
            pass

    def log(self, event: str, payload: dict = {}):
        now = time.time()
        json_payload = {'time': now, 'event': event}
        json_payload.update(payload)
        with open(self.logfile, 'a') as fout:
            fout.write(json.dumps(json_payload))
            fout.write('\n')


class Step:

    def __init__(self, runner: 'Runner', step_id: str, step_desc: str,
                 execute_fn: str):
        self.runner = runner
        self.step_id = str(step_id)
        self.step_desc = step_desc
        self.execute_fn = execute_fn

    def run(self, **kwargs) -> subprocess.CompletedProcess:
        log_path = os.path.join(self.runner.logs_root, f'{self.step_id}.log')
        log_abs_path = os.path.abspath(log_path)
        tail_cmd = f'tail -n100 -f {log_abs_path}'
        if STREAM_LOGS_TO_CONSOLE:
<<<<<<< HEAD
            with open(log_path, 'w') as fout:
                proc = subprocess.Popen(
                    self.execute_fn,
                    shell=True,
                    stdout=subprocess.PIPE,
                    stderr=subprocess.STDOUT,
                    text=True,
                )
                for line in proc.stdout:
                    sys.stdout.write(line)
                    fout.write(line)
                proc.communicate()
                if proc.returncode != 0:
                    raise subprocess.CalledProcessError(
                        proc.returncode,
                        proc.args,
                    )
                return proc
=======
            return subprocess.run(
                self.shell_command + f' 2>&1 | tee {log_path}',
                shell=True,
                check=True,
            )  # TODO: `ray up` has a bug where if you redirect stdout and stderr, stdout is not flushed.
>>>>>>> c0867626
        else:
            print(
                f'To view progress: {Style.BRIGHT}{tail_cmd}{Style.RESET_ALL}')
            return subprocess.run(
                self.execute_fn + f' 2>&1 >{log_path}',
                shell=True,
                check=True,
                stdout=subprocess.PIPE,
                stderr=subprocess.STDOUT,
                text=True,
            )


class Runner:
    """
    FIXME: This is a linear sequence of steps for now. Will upgrade to a DAG.
    """

    def __init__(self, run_id: RunId, steps: List[Step] = [], task=None):
        self.run_id = run_id
        self.steps = steps
        self.next_step_id = 0
        self.logs_root = os.path.join(SKY_LOGS_DIRECTORY, run_id)
        os.makedirs(self.logs_root, exist_ok=True)
        self.logger = EventLogger(os.path.join(self.logs_root, '_events.jsonl'))
        self.cluster_ips = {}
        self.task = task

    def add_step(self, step_name: str, step_desc: str,
                 execute_fn: str) -> 'Runner':
        step_id = f'{self.next_step_id:03}_{step_name}'
        self.next_step_id += 1
        self.steps.append(Step(self, step_id, step_desc, execute_fn))
        return self

    def run(self) -> 'Runner':
        self.logger.log('start_run')
        print(f'{Fore.GREEN}', end='')
        print('--------------------------')
        print('  Sky execution started')
        print('--------------------------')
        print(f'{Fore.RESET}')

        try:
            for step in self.steps:
                self.logger.log(
                    'start_step',
                    {
                        'step_id': step.step_id,
                        'step_desc': step.step_desc,
                        'execute_fn': str(step.execute_fn),
                    },
                )
                print(
                    f'{Fore.CYAN}Step {step.step_id} started: {step.step_desc}{Fore.RESET}\n{Style.DIM}{step.execute_fn}{Style.RESET_ALL}'
                )
                if  isinstance(step.execute_fn, str):
                    if 'ray get-head-ip' in step.execute_fn:
                        output = subprocess.run(
                            step.execute_fn,
                            shell=True,
                            check=True,
                            stdout=subprocess.PIPE,
                            stderr=subprocess.STDOUT)
                        str_output = output.stdout.decode('utf-8')
                        ips = re.findall(r"\d{1,3}\.\d{1,3}\.\d{1,3}\.\d{1,3}",str_output)
                        assert len(ips)==1, "Only 1 Node can be Head Node!"
                        self.cluster_ips['head'] = ips[0]
                    elif 'ray get-worker-ips' in step.execute_fn:
                        output = subprocess.run(
                            step.execute_fn,
                            shell=True,
                            check=True,
                            stdout=subprocess.PIPE,
                            stderr=subprocess.STDOUT)
                        str_output = output.stdout.decode('utf-8')
                        ips = re.findall(r"\d{1,3}\.\d{1,3}\.\d{1,3}\.\d{1,3}",str_output)
                        self.cluster_ips['workers'] = ips
                    elif 'ray up' in step.execute_fn:
                        output = step.run()
                        # Wait for all workers to setup post setup
                        while True:
                            if TASK.num_workers <=0:
                                break
                            proc = subprocess.run(
                            f"ray exec {CLUSTER_CONFIG_FILE} 'ray status'", shell=True, check=True, capture_output=True)
                            output = proc.stdout.decode("ascii")
                            print(output)
                            self.logger.log(output)
                            if f"{TASK.num_workers} ray.worker.default" in output:
                                break
                            time.sleep(5)
                    else:
                        output = step.run()
                else:
                    fn = step.execute_fn
                    if "post_setup" in step.step_id:
                        commands = fn(self.cluster_ips)
                        for k, v in commands.items():
                            _execute_single_node_command(ip=k, command=v, private_key=TASK.private_key, container_name=TASK.container_name)
                    elif "exec" in step.step_id:
                        commands = fn(self.cluster_ips)
                        for k, v in commands.items():
                            v = f'cd {SKY_REMOTE_WORKDIR} && ' + v
                            _execute_single_node_command(ip=k, command=v, private_key=TASK.private_key, container_name=TASK.container_name)

                self.logger.log('finish_step')
                print(f'{Fore.CYAN}Step {step.step_id} finished{Fore.RESET}\n')

            self.logger.log('finish_run')
            print(f'{Fore.GREEN}', end='')
            print('---------------------------')
            print('  Sky execution finished')
            print('---------------------------')
            print(f'{Fore.RESET}')
            return self
        except subprocess.CalledProcessError as e:
            print(f'{Fore.RED}Step failed! {e}{Fore.RESET}')
            raise e


def _verify_ssh_authentication(cloud_type, config):
    cloud_type = str(cloud_type)
    if cloud_type == 'AWS':
        config = setup_aws_authentication(config)
    elif cloud_type == 'GCP':
        config = setup_gcp_authentication(config)
    elif cloud_type == 'Azure':
        config = setup_azure_authentication(config)
    else:
        raise ValueError("Cloud type not supported, must be [AWS, GCP, Azure]")

    with open(CLUSTER_CONFIG_FILE, 'w') as yaml_file:
        yaml.dump(config, yaml_file, default_flow_style=False)



def execute(dag: sky.Dag, dryrun: bool = False, teardown: bool = False):
    global CLUSTER_CONFIG_FILE
    global TASK

    colorama.init()

    assert len(dag) == 1, 'Job launcher assumes 1 task for now'
    task = dag.tasks[0]

    run_id = _get_run_id()
    cluster_config_file = _write_cluster_config(
        run_id, task, _get_cluster_config_template(task))

    if dryrun:
        print('Dry run finished.')
        return

    CLUSTER_CONFIG_FILE = cluster_config_file
    TASK = task
    autoscaler_dict = yaml.safe_load(open(CLUSTER_CONFIG_FILE))
    _verify_ssh_authentication(task.best_resources.cloud, autoscaler_dict)

    #_verify_ssh_authentication(cloud_type=task.best_resources.cloud,)
    # FIXME: if a command fails, stop the rest.
    runner = Runner(run_id)
    runner.add_step('provision', 'Provision resources',
                    f'ray up -y {cluster_config_file} --no-config-cache')
<<<<<<< HEAD
    runner.add_step(
        'sync', 'Sync files',
        f'ray rsync_up {cluster_config_file} {task.workdir} {SKY_REMOTE_WORKDIR}'
    )

    runner.add_step(
        'get_head_ip', 'Get Head IP',
        f'ray get-head-ip {cluster_config_file}'
    )

    runner.add_step(
        'get_worker_ips', 'Get Worker IP',
        f'ray get-worker-ips {cluster_config_file}'
    )
=======
    if task.workdir is not None:
        runner.add_step(
            'sync', 'Sync files',
            f'ray rsync_up {cluster_config_file} {task.workdir} {SKY_REMOTE_WORKDIR}'
        )

    if task.get_cloud_to_remote_file_mounts() is not None:
        # Handle cloud -> remote file transfers.
        mounts = task.get_cloud_to_remote_file_mounts()
        for dst, src in mounts.items():
            storage = cloud_stores.get_storage_from_path(src)
            # TODO: room for improvement.  Here there are many moving parts
            # (download gsutil on remote, run gsutil on remote).  Consider
            # alternatives (smart_open, each provider's own sdk), a
            # data-transfer container etc.  We also assumed 'src' is a
            # directory.
            download_command = storage.make_download_dir_command(
                source=src, destination=dst)
            runner.add_step(
                'cloud_to_remote_download',
                'Download files from cloud to remote',
                f'ray exec {cluster_config_file} \'{download_command}\'')
>>>>>>> c0867626

    runner.add_step(
        'post_setup', 'Additional Setup after Base Setup (includes custom setup on individual node)',
        task.post_setup_fn
    )

    if isinstance(task.run, str):
        runner.add_step(
            'exec', 'Execute task',
            f'ray exec {cluster_config_file} \'cd {SKY_REMOTE_WORKDIR} && {task.run}\''
        )
    else:
        runner.add_step(
            'exec', 'Execute task',
            task.run
        )

    if teardown:
        runner.add_step('teardown', 'Tear down resources',
                        f'ray down -y {cluster_config_file}')
    runner.run()
    if not teardown:
        print(
            f'  To log into the cloud VM:\t{Style.BRIGHT}ray attach {cluster_config_file} {Style.RESET_ALL}\n'
        )
        print(
            f'  To teardown the resources:\t{Style.BRIGHT}ray down {cluster_config_file} -y {Style.RESET_ALL}\n'
        )<|MERGE_RESOLUTION|>--- conflicted
+++ resolved
@@ -26,11 +26,8 @@
 import yaml
 
 import sky
-<<<<<<< HEAD
 from sky.authentication import *
-=======
 from sky import cloud_stores
->>>>>>> c0867626
 
 RunId = str
 
@@ -81,13 +78,10 @@
                 'run_id': run_id,
                 'setup_command': task.setup,
                 'workdir': task.workdir,
-<<<<<<< HEAD
                 'docker_image': task.docker_image,#'rayproject/ray-ml:latest-gpu',
                 'container_name': task.container_name, #'resnet_container',
                 'num_workers': task.num_workers,
-=======
                 'file_mounts': task.get_local_to_remote_file_mounts() or {},
->>>>>>> c0867626
             }))
 
 
@@ -136,8 +130,8 @@
         log_path = os.path.join(self.runner.logs_root, f'{self.step_id}.log')
         log_abs_path = os.path.abspath(log_path)
         tail_cmd = f'tail -n100 -f {log_abs_path}'
+        # @Frank Fix this
         if STREAM_LOGS_TO_CONSOLE:
-<<<<<<< HEAD
             with open(log_path, 'w') as fout:
                 proc = subprocess.Popen(
                     self.execute_fn,
@@ -156,13 +150,6 @@
                         proc.args,
                     )
                 return proc
-=======
-            return subprocess.run(
-                self.shell_command + f' 2>&1 | tee {log_path}',
-                shell=True,
-                check=True,
-            )  # TODO: `ray up` has a bug where if you redirect stdout and stderr, stdout is not flushed.
->>>>>>> c0867626
         else:
             print(
                 f'To view progress: {Style.BRIGHT}{tail_cmd}{Style.RESET_ALL}')
@@ -327,22 +314,7 @@
     runner = Runner(run_id)
     runner.add_step('provision', 'Provision resources',
                     f'ray up -y {cluster_config_file} --no-config-cache')
-<<<<<<< HEAD
-    runner.add_step(
-        'sync', 'Sync files',
-        f'ray rsync_up {cluster_config_file} {task.workdir} {SKY_REMOTE_WORKDIR}'
-    )
-
-    runner.add_step(
-        'get_head_ip', 'Get Head IP',
-        f'ray get-head-ip {cluster_config_file}'
-    )
-
-    runner.add_step(
-        'get_worker_ips', 'Get Worker IP',
-        f'ray get-worker-ips {cluster_config_file}'
-    )
-=======
+
     if task.workdir is not None:
         runner.add_step(
             'sync', 'Sync files',
@@ -365,7 +337,16 @@
                 'cloud_to_remote_download',
                 'Download files from cloud to remote',
                 f'ray exec {cluster_config_file} \'{download_command}\'')
->>>>>>> c0867626
+    
+    runner.add_step(
+        'get_head_ip', 'Get Head IP',
+        f'ray get-head-ip {cluster_config_file}'
+    )
+
+    runner.add_step(
+        'get_worker_ips', 'Get Worker IP',
+        f'ray get-worker-ips {cluster_config_file}'
+    )
 
     runner.add_step(
         'post_setup', 'Additional Setup after Base Setup (includes custom setup on individual node)',
